--- conflicted
+++ resolved
@@ -3,9 +3,6 @@
 # SPDX-License-Identifier: MPL-2.0
 files:
   - source: projects/common/src/generated/resources/assets/computercraft/lang/en_us.json
-<<<<<<< HEAD
-    translation: /projects/common/src/main/resources/assets/computercraft/lang/%locale_with_underscore%.json
-=======
     translation: /projects/common/src/main/resources/assets/computercraft/lang/%locale_with_underscore%.json
     languages_mapping:
       locale_with_underscore:
@@ -27,5 +24,4 @@
         tr: tr_tr    # Turkish
         uk: uk_ua    # Ukraine
         vi: vi_vn    # Vietnamese
-        zh-CN: zh_cn # Chinese Simplified
->>>>>>> d6a246c1
+        zh-CN: zh_cn # Chinese Simplified
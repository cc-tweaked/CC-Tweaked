--- conflicted
+++ resolved
@@ -21,20 +21,14 @@
 apply plugin: 'maven-publish'
 apply plugin: 'maven'
 
-<<<<<<< HEAD
 def mc_version = "1.13.2"
-version = "1.81.0"
-=======
-def mc_version = "1.12.2"
 def main_version = "1.81.1"
 version = "${mc_version}-${main_version}"
->>>>>>> e2bfaafe
 
 group = "org.squiddev"
 archivesBaseName = "cc-tweaked"
 
 minecraft {
-<<<<<<< HEAD
     runs {
         client {
             workingDirectory project.file('run')
@@ -64,19 +58,6 @@
     mappings channel: 'snapshot', version: '20190220-1.13.1'
 
     accessTransformer file('src/main/resources/META-INF/accesstransformer.cfg')
-=======
-    version = "${mc_version}-14.23.4.2749"
-    runDir = "run"
-    replace '${version}', main_version
-
-    // the mappings can be changed at any time, and must be in the following format.
-    // snapshot_YYYYMMDD   snapshot are built nightly.
-    // stable_#            stables are built at the discretion of the MCP team.
-    // Use non-default mappings at your own risk. they may not allways work.
-    // simply re-run your setup task after changing the mappings to update your workspace.
-    mappings = "snapshot_20180724"
-    // makeObfSourceJar = false // an Srg named sources jar is made by default. uncomment this to disable.
->>>>>>> e2bfaafe
 }
 
 repositories {
@@ -99,7 +80,7 @@
 }
 
 dependencies {
-    minecraft 'net.minecraftforge:forge:1.13.2-25.0.44'
+    minecraft "net.minecraftforge:forge:${mc_version}-25.0.44"
 
     // deobfProvided "mezz.jei:jei_1.12.2:4.8.5.159:api"
     // deobfProvided "pl.asie:Charset-Lib:0.5.4.6"
@@ -131,7 +112,7 @@
                     "Specification-Vendor": "SquidDev",
                     "Specification-Version": "25.0",
                     "Implementation-Title": "CC: Tweaked",
-                    "Implementation-Version": "${version}",
+                    "Implementation-Version": "${main_version}",
                     "Implementation-Vendor" :"SquidDev",
                     "Implementation-Timestamp": new Date().format("yyyy-MM-dd'T'HH:mm:ssZ")])
         // attributes('FMLAT': 'computercraft_at.cfg')

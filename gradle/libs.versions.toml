--- conflicted
+++ resolved
@@ -55,11 +55,7 @@
 forgeGradle = "5.1.+"
 githubRelease = "2.2.12"
 ideaExt = "1.1.6"
-<<<<<<< HEAD
-illuaminate = "0.1.0-23-gef0df36"
-=======
 illuaminate = "0.1.0-24-gdb28902"
->>>>>>> 3e6e3e70
 librarian = "1.+"
 minotaur = "2.+"
 mixinGradle = "0.7.+"

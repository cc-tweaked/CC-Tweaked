--- conflicted
+++ resolved
@@ -175,11 +175,7 @@
 githubRelease = { id = "com.github.breadmoirai.github-release", version.ref = "githubRelease" }
 gradleVersions = { id = "com.github.ben-manes.versions", version.ref = "gradleVersions" }
 kotlin = { id = "org.jetbrains.kotlin.jvm", version.ref = "kotlin" }
-<<<<<<< HEAD
-=======
-librarian = { id = "org.parchmentmc.librarian.forgegradle", version.ref = "librarian" }
 shadow = { id = "com.gradleup.shadow", version.ref = "shadow" }
->>>>>>> f7a6aac6
 taskTree = { id = "com.dorongold.task-tree", version.ref = "taskTree" }
 versionCatalogUpdate = { id = "nl.littlerobots.version-catalog-update", version.ref = "versionCatalogUpdate" }
 

# SPDX-FileCopyrightText: 2022 The CC: Tweaked Developers
#
# SPDX-License-Identifier: MPL-2.0

[versions]

# Minecraft
# MC version is specified in gradle.properties, as we need that in settings.gradle.
# Remember to update corresponding versions in fabric.mod.json/mods.toml
fabric-api = "0.93.1+1.20.4"
fabric-loader = "0.15.3"
neoForge = "20.4.210"
neoForgeSpi = "8.0.1"
mixin = "0.8.5"
parchment = "2023.12.31"
parchmentMc = "1.20.3"
yarn = "1.20.4+build.3"

# Core dependencies (these versions are tied to the version Minecraft uses)
fastutil = "8.5.12"
guava = "32.1.2-jre"
netty = "4.1.97.Final"
slf4j = "2.0.7"

# Core dependencies (independent of Minecraft)
asm = "9.6"
autoService = "1.1.1"
checkerFramework = "3.42.0"
cobalt = "0.9.3"
commonsCli = "1.6.0"
jetbrainsAnnotations = "24.1.0"
jsr305 = "3.0.2"
jzlib = "1.1.3"
kotlin = "1.9.21"
kotlin-coroutines = "1.7.3"
nightConfig = "3.6.7"

# Minecraft mods
emi = "1.0.30+1.20.4"
fabricPermissions = "0.3.20230723"
iris = "1.6.14+1.20.4"
jei = "17.3.0.48"
modmenu = "9.0.0"
moreRed = "4.0.0.4"
oculus = "1.2.5"
rei = "14.0.688"
rubidium = "0.6.1"
sodium = "mc1.20-0.4.10"

# Testing
hamcrest = "2.2"
jqwik = "1.8.2"
junit = "5.10.1"
jmh = "1.37"

# Build tools
cctJavadoc = "1.8.2"
checkstyle = "10.14.1"
curseForgeGradle = "1.1.18"
errorProne-core = "2.23.0"
errorProne-plugin = "3.1.0"
<<<<<<< HEAD
fabric-loom = "1.5.7"
=======
fabric-loom = "1.6.7"
forgeGradle = "6.0.21"
>>>>>>> 925092ad
githubRelease = "2.5.2"
gradleVersions = "0.50.0"
ideaExt = "1.1.7"
illuaminate = "0.1.0-71-g378d86e"
lwjgl = "3.3.3"
minotaur = "2.8.7"
neoGradle = "7.0.100"
nullAway = "0.10.25"
spotless = "6.23.3"
taskTree = "2.1.1"
teavm = "0.10.0-SQUID.4"
vanillaExtract = "0.1.3"
versionCatalogUpdate = "0.8.1"

[libraries]
# Normal dependencies
asm = { module = "org.ow2.asm:asm", version.ref = "asm" }
asm-commons = { module = "org.ow2.asm:asm-commons", version.ref = "asm" }
autoService = { module = "com.google.auto.service:auto-service", version.ref = "autoService" }
checkerFramework = { module = "org.checkerframework:checker-qual", version.ref = "checkerFramework" }
cobalt = { module = "cc.tweaked:cobalt", version.ref = "cobalt" }
commonsCli = { module = "commons-cli:commons-cli", version.ref = "commonsCli" }
fastutil = { module = "it.unimi.dsi:fastutil", version.ref = "fastutil" }
neoForgeSpi = { module = "net.neoforged:neoforgespi", version.ref = "neoForgeSpi" }
guava = { module = "com.google.guava:guava", version.ref = "guava" }
jetbrainsAnnotations = { module = "org.jetbrains:annotations", version.ref = "jetbrainsAnnotations" }
jsr305 = { module = "com.google.code.findbugs:jsr305", version.ref = "jsr305" }
jzlib = { module = "com.jcraft:jzlib", version.ref = "jzlib" }
kotlin-coroutines = { module = "org.jetbrains.kotlinx:kotlinx-coroutines-core", version.ref = "kotlin-coroutines" }
kotlin-platform = { module = "org.jetbrains.kotlin:kotlin-bom", version.ref = "kotlin" }
kotlin-stdlib = { module = "org.jetbrains.kotlin:kotlin-stdlib", version.ref = "kotlin" }
netty-http = { module = "io.netty:netty-codec-http", version.ref = "netty" }
netty-socks = { module = "io.netty:netty-codec-socks", version.ref = "netty" }
netty-proxy = { module = "io.netty:netty-handler-proxy", version.ref = "netty" }
nightConfig-core = { module = "com.electronwill.night-config:core", version.ref = "nightConfig" }
nightConfig-toml = { module = "com.electronwill.night-config:toml", version.ref = "nightConfig" }
slf4j = { module = "org.slf4j:slf4j-api", version.ref = "slf4j" }

# Minecraft mods
fabric-api = { module = "net.fabricmc.fabric-api:fabric-api", version.ref = "fabric-api" }
fabric-loader = { module = "net.fabricmc:fabric-loader", version.ref = "fabric-loader" }
fabric-junit = { module = "net.fabricmc:fabric-loader-junit", version.ref = "fabric-loader" }
fabricPermissions = { module = "me.lucko:fabric-permissions-api", version.ref = "fabricPermissions" }
emi = { module = "dev.emi:emi-xplat-mojmap", version.ref = "emi" }
iris = { module = "maven.modrinth:iris", version.ref = "iris" }
jei-api = { module = "mezz.jei:jei-1.20.4-common-api", version.ref = "jei" }
jei-fabric = { module = "mezz.jei:jei-1.20.4-fabric", version.ref = "jei" }
jei-forge = { module = "mezz.jei:jei-1.20.4-forge", version.ref = "jei" }
mixin = { module = "org.spongepowered:mixin", version.ref = "mixin" }
modmenu = { module = "com.terraformersmc:modmenu", version.ref = "modmenu" }
moreRed = { module = "commoble.morered:morered-1.20.1", version.ref = "moreRed" }
oculus = { module = "maven.modrinth:oculus", version.ref = "oculus" }
rei-api = { module = "me.shedaniel:RoughlyEnoughItems-api", version.ref = "rei" }
rei-builtin = { module = "me.shedaniel:RoughlyEnoughItems-default-plugin", version.ref = "rei" }
rei-fabric = { module = "me.shedaniel:RoughlyEnoughItems-fabric", version.ref = "rei" }
rubidium = { module = "maven.modrinth:rubidium", version.ref = "rubidium" }
sodium = { module = "maven.modrinth:sodium", version.ref = "sodium" }

# Testing
hamcrest = { module = "org.hamcrest:hamcrest", version.ref = "hamcrest" }
jqwik-api = { module = "net.jqwik:jqwik-api", version.ref = "jqwik" }
jqwik-engine = { module = "net.jqwik:jqwik-engine", version.ref = "jqwik" }
junit-jupiter-api = { module = "org.junit.jupiter:junit-jupiter-api", version.ref = "junit" }
junit-jupiter-engine = { module = "org.junit.jupiter:junit-jupiter-engine", version.ref = "junit" }
junit-jupiter-params = { module = "org.junit.jupiter:junit-jupiter-params", version.ref = "junit" }
slf4j-simple = { module = "org.slf4j:slf4j-simple", version.ref = "slf4j" }
jmh = { module = "org.openjdk.jmh:jmh-core", version.ref = "jmh" }
jmh-processor = { module = "org.openjdk.jmh:jmh-generator-annprocess", version.ref = "jmh" }

# LWJGL
lwjgl-bom = { module = "org.lwjgl:lwjgl-bom", version.ref = "lwjgl" }
lwjgl-core = { module = "org.lwjgl:lwjgl" }
lwjgl-opengl = { module = "org.lwjgl:lwjgl-opengl" }
lwjgl-glfw = { module = "org.lwjgl:lwjgl-glfw" }

# Build tools
cctJavadoc = { module = "cc.tweaked:cct-javadoc", version.ref = "cctJavadoc" }
checkstyle = { module = "com.puppycrawl.tools:checkstyle", version.ref = "checkstyle" }
curseForgeGradle = { module = "net.darkhax.curseforgegradle:CurseForgeGradle", version.ref = "curseForgeGradle" }
errorProne-annotations = { module = "com.google.errorprone:error_prone_annotations", version.ref = "errorProne-core" }
errorProne-api = { module = "com.google.errorprone:error_prone_check_api", version.ref = "errorProne-core" }
errorProne-core = { module = "com.google.errorprone:error_prone_core", version.ref = "errorProne-core" }
errorProne-plugin = { module = "net.ltgt.gradle:gradle-errorprone-plugin", version.ref = "errorProne-plugin" }
errorProne-testHelpers = { module = "com.google.errorprone:error_prone_test_helpers", version.ref = "errorProne-core" }
fabric-loom = { module = "net.fabricmc:fabric-loom", version.ref = "fabric-loom" }
ideaExt = { module = "gradle.plugin.org.jetbrains.gradle.plugin.idea-ext:gradle-idea-ext", version.ref = "ideaExt" }
kotlin-plugin = { module = "org.jetbrains.kotlin:kotlin-gradle-plugin", version.ref = "kotlin" }
minotaur = { module = "com.modrinth.minotaur:Minotaur", version.ref = "minotaur" }
neoGradle-userdev = { module = "net.neoforged.gradle:userdev", version.ref = "neoGradle" }
nullAway = { module = "com.uber.nullaway:nullaway", version.ref = "nullAway" }
spotless = { module = "com.diffplug.spotless:spotless-plugin-gradle", version.ref = "spotless" }
teavm-classlib = { module = "org.teavm:teavm-classlib", version.ref = "teavm" }
teavm-core = { module = "org.teavm:teavm-core", version.ref = "teavm" }
teavm-jso = { module = "org.teavm:teavm-jso", version.ref = "teavm" }
teavm-jso-apis = { module = "org.teavm:teavm-jso-apis", version.ref = "teavm" }
teavm-jso-impl = { module = "org.teavm:teavm-jso-impl", version.ref = "teavm" }
teavm-metaprogramming-api = { module = "org.teavm:teavm-metaprogramming-api", version.ref = "teavm" }
teavm-metaprogramming-impl = { module = "org.teavm:teavm-metaprogramming-impl", version.ref = "teavm" }
teavm-platform = { module = "org.teavm:teavm-platform", version.ref = "teavm" }
teavm-tooling = { module = "org.teavm:teavm-tooling", version.ref = "teavm" }
vanillaExtract = { module = "cc.tweaked.vanilla-extract:plugin", version.ref = "vanillaExtract" }
yarn = { module = "net.fabricmc:yarn", version.ref = "yarn" }

[plugins]
githubRelease = { id = "com.github.breadmoirai.github-release", version.ref = "githubRelease" }
gradleVersions = { id = "com.github.ben-manes.versions", version.ref = "gradleVersions" }
kotlin = { id = "org.jetbrains.kotlin.jvm", version.ref = "kotlin" }
taskTree = { id = "com.dorongold.task-tree", version.ref = "taskTree" }
versionCatalogUpdate = { id = "nl.littlerobots.version-catalog-update", version.ref = "versionCatalogUpdate" }

[bundles]
annotations = ["jsr305", "checkerFramework", "jetbrainsAnnotations"]
kotlin = ["kotlin-stdlib", "kotlin-coroutines"]

# Minecraft
externalMods-common = ["jei-api", "nightConfig-core", "nightConfig-toml"]
externalMods-forge-compile = ["moreRed", "oculus", "jei-api"]
externalMods-forge-runtime = []
externalMods-fabric-compile = ["fabricPermissions", "iris", "jei-api", "rei-api", "rei-builtin"]
externalMods-fabric-runtime = ["jei-fabric", "modmenu"]

# Testing
test = ["junit-jupiter-api", "junit-jupiter-params", "hamcrest", "jqwik-api"]
testRuntime = ["junit-jupiter-engine", "jqwik-engine"]

# Build tools
teavm-api = ["teavm-jso", "teavm-jso-apis", "teavm-platform", "teavm-classlib", "teavm-metaprogramming-api"]
teavm-tooling = ["teavm-tooling", "teavm-metaprogramming-impl", "teavm-jso-impl"]<|MERGE_RESOLUTION|>--- conflicted
+++ resolved
@@ -59,12 +59,7 @@
 curseForgeGradle = "1.1.18"
 errorProne-core = "2.23.0"
 errorProne-plugin = "3.1.0"
-<<<<<<< HEAD
-fabric-loom = "1.5.7"
-=======
 fabric-loom = "1.6.7"
-forgeGradle = "6.0.21"
->>>>>>> 925092ad
 githubRelease = "2.5.2"
 gradleVersions = "0.50.0"
 ideaExt = "1.1.7"

--- conflicted
+++ resolved
@@ -64,12 +64,7 @@
 githubRelease = "2.5.2"
 gradleVersions = "0.50.0"
 ideaExt = "1.1.7"
-<<<<<<< HEAD
-illuaminate = "0.1.0-71-g378d86e"
-=======
 illuaminate = "0.1.0-73-g43ee16c"
-librarian = "1.+"
->>>>>>> 25b8a65c
 lwjgl = "3.3.3"
 minotaur = "2.8.7"
 neoGradle = "7.0.116"

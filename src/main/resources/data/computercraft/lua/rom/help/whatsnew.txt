--- conflicted
+++ resolved
@@ -1,16 +1,5 @@
 New features in CC: Tweaked 1.89.1
 
-<<<<<<< HEAD
-* Compress monitor data, reducing network traffic by a significant amount.
-* Allow limiting the bandwidth monitor updates use.
-* Several optimisations to monitor rendering (@Lignum).
-* Expose block and item tags to turtle.inspect and turtle.getItemDetail.
-
-And several bug fixes:
-* Fix settings.load failing on defined settings.
-* Fix name of the `ejectDisk` peripheral method.
-=======
 * Fix crashes when rendering monitors of varying sizes.
->>>>>>> 029374e9
 
 Type "help changelog" to see the full version history.
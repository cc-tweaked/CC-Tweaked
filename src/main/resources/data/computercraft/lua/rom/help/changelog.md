--- conflicted
+++ resolved
@@ -1,13 +1,12 @@
-<<<<<<< HEAD
+# New features in CC: Tweaked 1.100.8
+
+Several bug fixes:
+* Fix NPE within disk drive and printer code.
+
 # New features in CC: Tweaked 1.100.7
 
 * Fix failing to launch outside of a dev environment.
-=======
-# New features in CC: Tweaked 1.100.8
-
-Several bug fixes:
-* Fix NPE within disk drive and printer code.
->>>>>>> d2f94f26
+
 
 # New features in CC: Tweaked 1.100.6
 

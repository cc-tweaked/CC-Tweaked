--- conflicted
+++ resolved
@@ -408,15 +408,9 @@
                     and tMessage.nMessageID == tMessage.nMessageID and not tReceivedMessages[tMessage.nMessageID]
                     and ((tMessage.nRecipient and tMessage.nRecipient == os.getComputerID()) or nChannel == CHANNEL_BROADCAST)
                 then
-<<<<<<< HEAD
                     tReceivedMessages[tMessage.nMessageID] = os.clock() + 9.5
                     if not nClearTimer then nClearTimer = os.startTimer(10) end
-                    os.queueEvent("rednet_message", nReplyChannel, tMessage.message, tMessage.sProtocol)
-=======
-                    tReceivedMessages[tMessage.nMessageID] = true
-                    tReceivedMessageTimeouts[os.startTimer(30)] = tMessage.nMessageID
                     os.queueEvent("rednet_message", tMessage.nSender or nReplyChannel, tMessage.message, tMessage.sProtocol)
->>>>>>> 29742641
                 end
             end
 

--- Helpful utilities for formatting and manipulating strings.
--
-- @module textutils
-- @since 1.2

local expect = dofile("rom/modules/main/cc/expect.lua")
local expect, field = expect.expect, expect.field
local wrap = dofile("rom/modules/main/cc/strings.lua").wrap

--- Slowly writes string text at current cursor position,
-- character-by-character.
--
-- Like @{_G.write}, this does not insert a newline at the end.
--
-- @tparam string text The the text to write to the screen
-- @tparam[opt] number rate The number of characters to write each second,
-- Defaults to 20.
-- @usage textutils.slowWrite("Hello, world!")
-- @usage textutils.slowWrite("Hello, world!", 5)
-- @since 1.3
function slowWrite(text, rate)
    expect(2, rate, "number", "nil")
    rate = rate or 20
    if rate < 0 then
        error("Rate must be positive", 2)
    end
    local to_sleep = 1 / rate

    local wrapped_lines = wrap(tostring(text), (term.getSize()))
    local wrapped_str = table.concat(wrapped_lines, "\n")

    for n = 1, #wrapped_str do
        sleep(to_sleep)
        write(wrapped_str:sub(n, n))
    end
end

--- Slowly prints string text at current cursor position,
-- character-by-character.
--
-- Like @{print}, this inserts a newline after printing.
--
-- @tparam string sText The the text to write to the screen
-- @tparam[opt] number nRate The number of characters to write each second,
-- Defaults to 20.
-- @usage textutils.slowPrint("Hello, world!")
-- @usage textutils.slowPrint("Hello, world!", 5)
function slowPrint(sText, nRate)
    slowWrite(sText, nRate)
    print()
end

--- Takes input time and formats it in a more readable format such as `6:30 PM`.
--
-- @tparam number nTime The time to format, as provided by @{os.time}.
-- @tparam[opt] boolean bTwentyFourHour Whether to format this as a 24-hour
-- clock (`18:30`) rather than a 12-hour one (`6:30 AM`)
-- @treturn string The formatted time
-- @usage Print the current in-game time as a 12-hour clock.
--
--     textutils.formatTime(os.time())
-- @usage Print the local time as a 24-hour clock.
--
--     textutils.formatTime(os.time("local"), true)
function formatTime(nTime, bTwentyFourHour)
    expect(1, nTime, "number")
    expect(2, bTwentyFourHour, "boolean", "nil")
    local sTOD = nil
    if not bTwentyFourHour then
        if nTime >= 12 then
            sTOD = "PM"
        else
            sTOD = "AM"
        end
        if nTime >= 13 then
            nTime = nTime - 12
        end
    end

    local nHour = math.floor(nTime)
    local nMinute = math.floor((nTime - nHour) * 60)
    if sTOD then
        return string.format("%d:%02d %s", nHour == 0 and 12 or nHour, nMinute, sTOD)
    else
        return string.format("%d:%02d", nHour, nMinute)
    end
end

local function makePagedScroll(_term, _nFreeLines)
    local nativeScroll = _term.scroll
    local nFreeLines = _nFreeLines or 0
    return function(_n)
        for _ = 1, _n do
            nativeScroll(1)

            if nFreeLines <= 0 then
                local _, h = _term.getSize()
                _term.setCursorPos(1, h)
                _term.write("Press any key to continue")
                os.pullEvent("key")
                _term.clearLine()
                _term.setCursorPos(1, h)
            else
                nFreeLines = nFreeLines - 1
            end
        end
    end
end

--[[- Prints a given string to the display.

If the action can be completed without scrolling, it acts much the same as
@{print}; otherwise, it will throw up a "Press any key to continue" prompt at
the bottom of the display. Each press will cause it to scroll down and write a
single line more before prompting again, if need be.

@tparam string text The text to print to the screen.
@tparam[opt] number free_lines The number of lines which will be
automatically scrolled before the first prompt appears (meaning free_lines +
1 lines will be printed). This can be set to the cursor's y position - 2 to
always try to fill the screen. Defaults to 0, meaning only one line is
displayed before prompting.
@treturn number The number of lines printed.

@usage Generates several lines of text and then prints it, paging once the
bottom of the terminal is reached.

    local lines = {}
    for i = 1, 30 do lines[i] = ("This is line #%d"):format(i) end
    local message = table.concat(lines, "\n")

    local width, height = term.getCursorPos()
    textutils.pagedPrint(message, height - 2)
]]
function pagedPrint(text, free_lines)
    expect(2, free_lines, "number", "nil")
    -- Setup a redirector
    local oldTerm = term.current()
    local newTerm = {}
    for k, v in pairs(oldTerm) do
        newTerm[k] = v
    end

    newTerm.scroll = makePagedScroll(oldTerm, free_lines)
    term.redirect(newTerm)

    -- Print the text
    local result
    local ok, err = pcall(function()
        if text ~= nil then
            result = print(text)
        else
            result = print()
        end
    end)

    -- Removed the redirector
    term.redirect(oldTerm)

    -- Propogate errors
    if not ok then
        error(err, 0)
    end
    return result
end

local function tabulateCommon(bPaged, ...)
    local tAll = table.pack(...)
    for i = 1, tAll.n do
        expect(i, tAll[i], "number", "table")
    end

    local w, h = term.getSize()
    local nMaxLen = w / 8
    for n, t in ipairs(tAll) do
        if type(t) == "table" then
            for nu, sItem in pairs(t) do
                local ty = type(sItem)
                if ty ~= "string" and ty ~= "number" then
                    error("bad argument #" .. n .. "." .. nu .. " (expected string, got " .. ty .. ")", 3)
                end
                nMaxLen = math.max(#tostring(sItem) + 1, nMaxLen)
            end
        end
    end
    local nCols = math.floor(w / nMaxLen)
    local nLines = 0
    local function newLine()
        if bPaged and nLines >= h - 3 then
            pagedPrint()
        else
            print()
        end
        nLines = nLines + 1
    end

    local function drawCols(_t)
        local nCol = 1
        for _, s in ipairs(_t) do
            if nCol > nCols then
                nCol = 1
                newLine()
            end

            local cx, cy = term.getCursorPos()
            cx = 1 + (nCol - 1) * nMaxLen
            term.setCursorPos(cx, cy)
            term.write(s)

            nCol = nCol + 1
        end
        print()
    end
    for _, t in ipairs(tAll) do
        if type(t) == "table" then
            if #t > 0 then
                drawCols(t)
            end
        elseif type(t) == "number" then
            term.setTextColor(t)
        end
    end
end

--[[- Prints tables in a structured form.

This accepts multiple arguments, either a table or a number. When
encountering a table, this will be treated as a table row, with each column
width being auto-adjusted.

When encountering a number, this sets the text color of the subsequent rows to it.

@tparam {string...}|number ... The rows and text colors to display.
@since 1.3
@usage

    textutils.tabulate(
      colors.orange, { "1", "2", "3" },
      colors.lightBlue, { "A", "B", "C" }
    )
]]
function tabulate(...)
    return tabulateCommon(false, ...)
end

--[[- Prints tables in a structured form, stopping and prompting for input should
the result not fit on the terminal.

This functions identically to @{textutils.tabulate}, but will prompt for user
input should the whole output not fit on the display.

@tparam {string...}|number ... The rows and text colors to display.
@see textutils.tabulate
@see textutils.pagedPrint
@since 1.3

@usage Generates a long table, tabulates it, and prints it to the screen.

    local rows = {}
    for i = 1, 30 do rows[i] = {("Row #%d"):format(i), math.random(1, 400)} end

    textutils.tabulate(colors.orange, {"Column", "Value"}, colors.lightBlue, table.unpack(rows))
]]
function pagedTabulate(...)
    return tabulateCommon(true, ...)
end

local g_tLuaKeywords = {
    ["and"] = true,
    ["break"] = true,
    ["do"] = true,
    ["else"] = true,
    ["elseif"] = true,
    ["end"] = true,
    ["false"] = true,
    ["for"] = true,
    ["function"] = true,
    ["if"] = true,
    ["in"] = true,
    ["local"] = true,
    ["nil"] = true,
    ["not"] = true,
    ["or"] = true,
    ["repeat"] = true,
    ["return"] = true,
    ["then"] = true,
    ["true"] = true,
    ["until"] = true,
    ["while"] = true,
}

local serialize_infinity = math.huge
local function serialize_impl(t, tracking, indent, opts)
    local sType = type(t)
    if sType == "table" then
        if tracking[t] ~= nil then
            if tracking[t] == false then
                error("Cannot serialize table with repeated entries", 0)
            else
                error("Cannot serialize table with recursive entries", 0)
            end
        end
        tracking[t] = true

        local result
        if next(t) == nil then
            -- Empty tables are simple
            result = "{}"
        else
            -- Other tables take more work
            local open, sub_indent, open_key, close_key, equal, comma = "{\n", indent .. "  ", "[ ", " ] = ", " = ", ",\n"
            if opts.compact then
                open, sub_indent, open_key, close_key, equal, comma = "{", "", "[", "]=", "=", ","
            end

            result = open
            local seen_keys = {}
            for k, v in ipairs(t) do
                seen_keys[k] = true
                result = result .. sub_indent .. serialize_impl(v, tracking, sub_indent, opts) .. comma
            end
            for k, v in pairs(t) do
                if not seen_keys[k] then
                    local sEntry
                    if type(k) == "string" and not g_tLuaKeywords[k] and string.match(k, "^[%a_][%a%d_]*$") then
                        sEntry = k .. equal .. serialize_impl(v, tracking, sub_indent, opts) .. comma
                    else
                        sEntry = open_key .. serialize_impl(k, tracking, sub_indent, opts) .. close_key .. serialize_impl(v, tracking, sub_indent, opts) .. comma
                    end
                    result = result .. sub_indent .. sEntry
                end
            end
            result = result .. indent .. "}"
        end

        if opts.allow_repetitions then
            tracking[t] = nil
        else
            tracking[t] = false
        end
        return result

    elseif sType == "string" then
        return string.format("%q", t)

    elseif sType == "number" then
        if t ~= t then --nan
            return "0/0"
        elseif t == serialize_infinity then
            return "1/0"
        elseif t == -serialize_infinity then
            return "-1/0"
        else
            return tostring(t)
        end

    elseif sType == "boolean" or sType == "nil" then
        return tostring(t)

    else
        error("Cannot serialize type " .. sType, 0)

    end
end

local function mk_tbl(str, name)
    local msg = "attempt to mutate textutils." .. name
    return setmetatable({}, {
        __newindex = function() error(msg, 2) end,
        __tostring = function() return str end,
    })
end

--- A table representing an empty JSON array, in order to distinguish it from an
-- empty JSON object.
--
-- The contents of this table should not be modified.
--
-- @usage textutils.serialiseJSON(textutils.empty_json_array)
-- @see textutils.serialiseJSON
-- @see textutils.unserialiseJSON
empty_json_array = mk_tbl("[]", "empty_json_array")

--- A table representing the JSON null value.
--
-- The contents of this table should not be modified.
--
-- @usage textutils.serialiseJSON(textutils.json_null)
-- @see textutils.serialiseJSON
-- @see textutils.unserialiseJSON
json_null = mk_tbl("null", "json_null")

local serializeJSONString
do
    local function hexify(c)
        return ("\\u00%02X"):format(c:byte())
    end

    local map = {
        ["\""] = "\\\"",
        ["\\"] = "\\\\",
        ["\b"] = "\\b",
        ["\f"] = "\\f",
        ["\n"] = "\\n",
        ["\r"] = "\\r",
        ["\t"] = "\\t",
    }
    for i = 0, 0x1f do
        local c = string.char(i)
        if map[c] == nil then map[c] = hexify(c) end
    end

    serializeJSONString = function(s)
        return ('"%s"'):format(s:gsub("[\0-\x1f\"\\]", map):gsub("[\x7f-\xff]", hexify))
    end
end

local function serializeJSONImpl(t, tTracking, bNBTStyle)
    local sType = type(t)
    if t == empty_json_array then return "[]"
    elseif t == json_null then return "null"

    elseif sType == "table" then
        if tTracking[t] ~= nil then
            error("Cannot serialize table with recursive entries", 0)
        end
        tTracking[t] = true

        if next(t) == nil then
            -- Empty tables are simple
            return "{}"
        else
            -- Other tables take more work
            local sObjectResult = "{"
            local sArrayResult = "["
            local nObjectSize = 0
            local nArraySize = 0
            local largestArrayIndex = 0
            for k, v in pairs(t) do
                if type(k) == "string" then
                    local sEntry
                    if bNBTStyle then
                        sEntry = tostring(k) .. ":" .. serializeJSONImpl(v, tTracking, bNBTStyle)
                    else
                        sEntry = serializeJSONString(k) .. ":" .. serializeJSONImpl(v, tTracking, bNBTStyle)
                    end
                    if nObjectSize == 0 then
                        sObjectResult = sObjectResult .. sEntry
                    else
                        sObjectResult = sObjectResult .. "," .. sEntry
                    end
                    nObjectSize = nObjectSize + 1
                elseif type(k) == "number" and k > largestArrayIndex then --the largest index is kept to avoid losing half the array if there is any single nil in that array
                    largestArrayIndex = k
                end
            end
            for k = 1, largestArrayIndex, 1 do --the array is read up to the very last valid array index, ipairs() would stop at the first nil value and we would lose any data after.
                local sEntry
                if t[k] == nil then --if the array is nil at index k the value is "null" as to keep the unused indexes in between used ones.
                    sEntry = "null"
                else -- if the array index does not point to a nil we serialise it's content.
                    sEntry = serializeJSONImpl(t[k], tTracking, bNBTStyle)
                end
                if nArraySize == 0 then
                    sArrayResult = sArrayResult .. sEntry
                else
                    sArrayResult = sArrayResult .. "," .. sEntry
                end
                nArraySize = nArraySize + 1
            end
            sObjectResult = sObjectResult .. "}"
            sArrayResult = sArrayResult .. "]"
            if nObjectSize > 0 or nArraySize == 0 then
                return sObjectResult
            else
                return sArrayResult
            end
        end

    elseif sType == "string" then
        return serializeJSONString(t)

    elseif sType == "number" or sType == "boolean" then
        return tostring(t)

    else
        error("Cannot serialize type " .. sType, 0)

    end
end

local unserialise_json
do
    local sub, find, match, concat, tonumber = string.sub, string.find, string.match, table.concat, tonumber

    --- Skip any whitespace
    local function skip(str, pos)
        local _, last = find(str, "^[ \n\r\t]+", pos)
        if last then return last + 1 else return pos end
    end

    local escapes = {
        ["b"] = '\b', ["f"] = '\f', ["n"] = '\n', ["r"] = '\r', ["t"] = '\t',
        ["\""] = "\"", ["/"] = "/", ["\\"] = "\\",
    }

    local mt = {}

    local function error_at(pos, msg, ...)
        if select('#', ...) > 0 then msg = msg:format(...) end
        error(setmetatable({ pos = pos, msg = msg }, mt))
    end

    local function expected(pos, actual, exp)
        if actual == "" then actual = "end of input" else actual = ("%q"):format(actual) end
        error_at(pos, "Unexpected %s, expected %s.", actual, exp)
    end

    local function parse_string(str, pos, terminate)
        local buf, n = {}, 1

        while true do
            local c = sub(str, pos, pos)
            if c == "" then error_at(pos, "Unexpected end of input, expected '\"'.") end
            if c == terminate then break end

            if c == '\\' then
                -- Handle the various escapes
                c = sub(str, pos + 1, pos + 1)
                if c == "" then error_at(pos, "Unexpected end of input, expected escape sequence.") end

                if c == "u" then
                    local num_str = match(str, "^%x%x%x%x", pos + 2)
                    if not num_str then error_at(pos, "Malformed unicode escape %q.", sub(str, pos + 2, pos + 5)) end
                    buf[n], n, pos = utf8.char(tonumber(num_str, 16)), n + 1, pos + 6
                else
                    local unesc = escapes[c]
                    if not unesc then error_at(pos + 1, "Unknown escape character %q.", c) end
                    buf[n], n, pos = unesc, n + 1, pos + 2
                end
            elseif c >= '\x20' then
                buf[n], n, pos = c, n + 1, pos + 1
            else
                error_at(pos + 1, "Unescaped whitespace %q.", c)
            end
        end

        return concat(buf, "", 1, n - 1), pos + 1
    end

    local num_types = { b = true, B = true, s = true, S = true, l = true, L = true, f = true, F = true, d = true, D = true }
    local function parse_number(str, pos, opts)
        local _, last, num_str = find(str, '^(-?%d+%.?%d*[eE]?[+-]?%d*)', pos)
        local val = tonumber(num_str)
        if not val then error_at(pos, "Malformed number %q.", num_str) end

        if opts.nbt_style and num_types[sub(str, last + 1, last + 1)] then return val, last + 2 end

        return val, last + 1
    end

    local function parse_ident(str, pos)
        local _, last, val = find(str, '^([%a][%w_]*)', pos)
        return val, last + 1
    end

    local arr_types = { I = true, L = true, B = true }
    local function decode_impl(str, pos, opts)
        local c = sub(str, pos, pos)
        if c == '"' then return parse_string(str, pos + 1, '"')
        elseif c == "'" and opts.nbt_style then return parse_string(str, pos + 1, "\'")
        elseif c == "-" or c >= "0" and c <= "9" then return parse_number(str, pos, opts)
        elseif c == "t" then
            if sub(str, pos + 1, pos + 3) == "rue" then return true, pos + 4 end
        elseif c == 'f' then
            if sub(str, pos + 1, pos + 4) == "alse" then return false, pos + 5 end
        elseif c == 'n' then
            if sub(str, pos + 1, pos + 3) == "ull" then
                if opts.parse_null then
                    return json_null, pos + 4
                else
                    return nil, pos + 4
                end
            end
        elseif c == "{" then
            local obj = {}

            pos = skip(str, pos + 1)
            c = sub(str, pos, pos)

            if c == "" then return error_at(pos, "Unexpected end of input, expected '}'.") end
            if c == "}" then return obj, pos + 1 end

            while true do
                local key, value
                if c == "\"" then key, pos = parse_string(str, pos + 1, "\"")
                elseif opts.nbt_style then key, pos = parse_ident(str, pos)
                else return expected(pos, c, "object key")
                end

                pos = skip(str, pos)

                c = sub(str, pos, pos)
                if c ~= ":" then return expected(pos, c, "':'") end

                value, pos = decode_impl(str, skip(str, pos + 1), opts)
                obj[key] = value

                -- Consume the next delimiter
                pos = skip(str, pos)
                c = sub(str, pos, pos)
                if c == "}" then break
                elseif c == "," then pos = skip(str, pos + 1)
                else return expected(pos, c, "',' or '}'")
                end

                c = sub(str, pos, pos)
            end

            return obj, pos + 1

        elseif c == "[" then
            local arr, n = {}, 1

            pos = skip(str, pos + 1)
            c = sub(str, pos, pos)

            if arr_types[c] and sub(str, pos + 1, pos + 1) == ";" and opts.nbt_style then
                pos = skip(str, pos + 2)
                c = sub(str, pos, pos)
            end

            if c == "" then return expected(pos, c, "']'") end
            if c == "]" then
                if opts.parse_empty_array ~= false then
                    return empty_json_array, pos + 1
                else
                    return {}, pos + 1
                end
            end

            while true do
                n, arr[n], pos = n + 1, decode_impl(str, pos, opts)

                -- Consume the next delimiter
                pos = skip(str, pos)
                c = sub(str, pos, pos)
                if c == "]" then break
                elseif c == "," then pos = skip(str, pos + 1)
                else return expected(pos, c, "',' or ']'")
                end
            end

            return arr, pos + 1
        elseif c == "" then error_at(pos, 'Unexpected end of input.')
        end

        error_at(pos, "Unexpected character %q.", c)
    end

<<<<<<< HEAD
    --[[- Converts a serialised JSON string back into a reassembled Lua object.

    This may be used with @{textutils.serializeJSON}, or when communicating
    with command blocks or web APIs.

    @tparam string s The serialised string to deserialise.
    @tparam[opt] { nbt_style? = boolean, parse_null? = boolean, parse_empty_array? = boolean } options
    Options which control how this JSON object is parsed.

    - `nbt_style`: When true, this will accept [stringified NBT][nbt] strings,
       as produced by many commands.
    - `parse_null`: When true, `null` will be parsed as @{json_null}, rather than
       `nil`.
    - `parse_empty_array`: When false, empty arrays will be parsed as a new table.
       By default (or when this value is true), they are parsed as @{empty_json_array}.

    [nbt]: https://minecraft.gamepedia.com/NBT_format
    @return[1] The deserialised object
    @treturn[2] nil If the object could not be deserialised.
    @treturn string A message describing why the JSON string is invalid.
    @since 1.87.0
    @usage Unserialise a basic JSON object

        textutils.unserialiseJSON('{"name": "Steve", "age": null}')

    @usage Unserialise a basic JSON object, returning null values as @{json_null}.

        textutils.unserialiseJSON('{"name": "Steve", "age": null}', { parse_null = true })
    ]]
=======
    --- Converts a serialised JSON string back into a reassembled Lua object.
    --
    -- This may be used with @{textutils.serializeJSON}, or when communicating
    -- with command blocks or web APIs.
    --
    -- If a `null` value is encountered, it is converted into @{textutils.json_null}.
    -- If an empty array is encountered, it is converted into @{textutils.empty_json_array}.
    --
    -- @tparam string s The serialised string to deserialise.
    -- @tparam[opt] { nbt_style? = boolean, parse_null? = boolean } options
    -- Options which control how this JSON object is parsed.
    --
    --  - `nbt_style`: When true, this will accept [stringified NBT][nbt] strings,
    --    as produced by many commands.
    --  - `parse_null`: When true, `null` will be parsed as @{json_null}, rather
    --    than `nil`.
    --
    --  [nbt]: https://minecraft.gamepedia.com/NBT_format
    -- @return[1] The deserialised object
    -- @treturn[2] nil If the object could not be deserialised.
    -- @treturn string A message describing why the JSON string is invalid.
    -- @since 1.87.0
    -- @see textutils.json_null Use to serialize a JSON `null` value.
    -- @see textutils.empty_json_array Use to serialize a JSON empty array.
>>>>>>> 78334c4c
    unserialise_json = function(s, options)
        expect(1, s, "string")
        expect(2, options, "table", "nil")

        if options then
            field(options, "nbt_style", "boolean", "nil")
            field(options, "parse_null", "boolean", "nil")
            field(options, "parse_empty_array", "boolean", "nil")
        else
            options = {}
        end

        local ok, res, pos = pcall(decode_impl, s, skip(s, 1), options)
        if not ok then
            if type(res) == "table" and getmetatable(res) == mt then
                return nil, ("Malformed JSON at position %d: %s"):format(res.pos, res.msg)
            end

            error(res, 0)
        end

        pos = skip(s, pos)
        if pos <= #s then
            return nil, ("Malformed JSON at position %d: Unexpected trailing character %q."):format(pos, sub(s, pos, pos))
        end
        return res

    end
end

--[[- Convert a Lua object into a textual representation, suitable for
saving in a file or pretty-printing.

@param t The object to serialise
@tparam { compact? = boolean, allow_repetitions? = boolean } opts Options for serialisation.
 - `compact`: Do not emit indentation and other whitespace between terms.
 - `allow_repetitions`: Relax the check for recursive tables, allowing them to appear multiple
   times (as long as tables do not appear inside themselves).

@treturn string The serialised representation
@throws If the object contains a value which cannot be
serialised. This includes functions and tables which appear multiple
times.
@see cc.pretty.pretty_print An alternative way to display a table, often more
suitable for pretty printing.
@since 1.3
@changed 1.97.0 Added `opts` argument.
@usage Serialise a basic table.

    textutils.serialise({ 1, 2, 3, a = 1, ["another key"] = { true } })

@usage Demonstrates some of the other options

    local tbl = { 1, 2, 3 }
    print(textutils.serialize({ tbl, tbl }, { allow_repetitions = true }))

    print(textutils.serialize(tbl, { compact = true }))
]]
function serialize(t, opts)
    local tTracking = {}
    expect(2, opts, "table", "nil")

    if opts then
        field(opts, "compact", "boolean", "nil")
        field(opts, "allow_repetitions", "boolean", "nil")
    else
        opts = {}
    end
    return serialize_impl(t, tTracking, "", opts)
end

serialise = serialize -- GB version

--- Converts a serialised string back into a reassembled Lua object.
--
-- This is mainly used together with @{textutils.serialize}.
--
-- @tparam string s The serialised string to deserialise.
-- @return[1] The deserialised object
-- @treturn[2] nil If the object could not be deserialised.
-- @since 1.3
function unserialize(s)
    expect(1, s, "string")
    local func = load("return " .. s, "unserialize", "t", {})
    if func then
        local ok, result = pcall(func)
        if ok then
            return result
        end
    end
    return nil
end

unserialise = unserialize -- GB version

--- Returns a JSON representation of the given data.
--
-- This function attempts to guess whether a table is a JSON array or
-- object. However, empty tables are assumed to be empty objects - use
-- @{textutils.empty_json_array} to mark an empty array.
--
-- This is largely intended for interacting with various functions from the
-- @{commands} API, though may also be used in making @{http} requests.
--
-- @param t The value to serialise. Like @{textutils.serialise}, this should not
-- contain recursive tables or functions.
-- @tparam[opt] boolean bNBTStyle Whether to produce NBT-style JSON (non-quoted keys)
-- instead of standard JSON.
-- @treturn string The JSON representation of the input.
-- @throws If the object contains a value which cannot be
-- serialised. This includes functions and tables which appear multiple
-- times.
-- @usage textutils.serializeJSON({ values = { 1, "2", true } })
-- @since 1.7
-- @see textutils.json_null Use to serialize a JSON `null` value.
-- @see textutils.empty_json_array Use to serialize a JSON empty array.
function serializeJSON(t, bNBTStyle)
    expect(1, t, "table", "string", "number", "boolean")
    expect(2, bNBTStyle, "boolean", "nil")
    local tTracking = {}
    return serializeJSONImpl(t, tTracking, bNBTStyle or false)
end

serialiseJSON = serializeJSON -- GB version

unserializeJSON = unserialise_json
unserialiseJSON = unserialise_json

--- Replaces certain characters in a string to make it safe for use in URLs or POST data.
--
-- @tparam string str The string to encode
-- @treturn string The encoded string.
-- @usage print("https://example.com/?view=" .. textutils.urlEncode("some text&things"))
-- @since 1.31
function urlEncode(str)
    expect(1, str, "string")
    if str then
        str = string.gsub(str, "\n", "\r\n")
        str = string.gsub(str, "([^A-Za-z0-9 %-%_%.])", function(c)
            local n = string.byte(c)
            if n < 128 then
                -- ASCII
                return string.format("%%%02X", n)
            else
                -- Non-ASCII (encode as UTF-8)
                return
                    string.format("%%%02X", 192 + bit32.band(bit32.arshift(n, 6), 31)) ..
                    string.format("%%%02X", 128 + bit32.band(n, 63))
            end
        end)
        str = string.gsub(str, " ", "+")
    end
    return str
end

local tEmpty = {}

--- Provides a list of possible completions for a partial Lua expression.
--
-- If the completed element is a table, suggestions will have `.` appended to
-- them. Similarly, functions have `(` appended to them.
--
-- @tparam string sSearchText The partial expression to complete, such as a
-- variable name or table index.
--
-- @tparam[opt] table tSearchTable The table to find variables in, defaulting to
-- the global environment (@{_G}). The function also searches the "parent"
-- environment via the `__index` metatable field.
--
-- @treturn { string... } The (possibly empty) list of completions.
-- @see shell.setCompletionFunction
-- @see _G.read
-- @usage textutils.complete( "pa", _ENV )
-- @since 1.74
function complete(sSearchText, tSearchTable)
    expect(1, sSearchText, "string")
    expect(2, tSearchTable, "table", "nil")

    if g_tLuaKeywords[sSearchText] then return tEmpty end
    local nStart = 1
    local nDot = string.find(sSearchText, ".", nStart, true)
    local tTable = tSearchTable or _ENV
    while nDot do
        local sPart = string.sub(sSearchText, nStart, nDot - 1)
        local value = tTable[sPart]
        if type(value) == "table" then
            tTable = value
            nStart = nDot + 1
            nDot = string.find(sSearchText, ".", nStart, true)
        else
            return tEmpty
        end
    end
    local nColon = string.find(sSearchText, ":", nStart, true)
    if nColon then
        local sPart = string.sub(sSearchText, nStart, nColon - 1)
        local value = tTable[sPart]
        if type(value) == "table" then
            tTable = value
            nStart = nColon + 1
        else
            return tEmpty
        end
    end

    local sPart = string.sub(sSearchText, nStart)
    local nPartLength = #sPart

    local tResults = {}
    local tSeen = {}
    while tTable do
        for k, v in pairs(tTable) do
            if not tSeen[k] and type(k) == "string" then
                if string.find(k, sPart, 1, true) == 1 then
                    if not g_tLuaKeywords[k] and string.match(k, "^[%a_][%a%d_]*$") then
                        local sResult = string.sub(k, nPartLength + 1)
                        if nColon then
                            if type(v) == "function" then
                                table.insert(tResults, sResult .. "(")
                            elseif type(v) == "table" then
                                local tMetatable = getmetatable(v)
                                if tMetatable and (type(tMetatable.__call) == "function" or  type(tMetatable.__call) == "table") then
                                    table.insert(tResults, sResult .. "(")
                                end
                            end
                        else
                            if type(v) == "function" then
                                sResult = sResult .. "("
                            elseif type(v) == "table" and next(v) ~= nil then
                                sResult = sResult .. "."
                            end
                            table.insert(tResults, sResult)
                        end
                    end
                end
            end
            tSeen[k] = true
        end
        local tMetatable = getmetatable(tTable)
        if tMetatable and type(tMetatable.__index) == "table" then
            tTable = tMetatable.__index
        else
            tTable = nil
        end
    end

    table.sort(tResults)
    return tResults
end<|MERGE_RESOLUTION|>--- conflicted
+++ resolved
@@ -658,11 +658,16 @@
         error_at(pos, "Unexpected character %q.", c)
     end
 
-<<<<<<< HEAD
     --[[- Converts a serialised JSON string back into a reassembled Lua object.
 
     This may be used with @{textutils.serializeJSON}, or when communicating
     with command blocks or web APIs.
+
+    If a `null` value is encountered, it is converted into `nil`. It can be converted
+    into @{textutils.json_null} with the `parse_null` option.
+
+    If an empty array is encountered, it is converted into @{textutils.empty_json_array}.
+    It can be converted into a new empty table with the `parse_empty_array` option.
 
     @tparam string s The serialised string to deserialise.
     @tparam[opt] { nbt_style? = boolean, parse_null? = boolean, parse_empty_array? = boolean } options
@@ -680,6 +685,8 @@
     @treturn[2] nil If the object could not be deserialised.
     @treturn string A message describing why the JSON string is invalid.
     @since 1.87.0
+    @see textutils.json_null Use to serialize a JSON `null` value.
+    @see textutils.empty_json_array Use to serialize a JSON empty array.
     @usage Unserialise a basic JSON object
 
         textutils.unserialiseJSON('{"name": "Steve", "age": null}')
@@ -688,32 +695,6 @@
 
         textutils.unserialiseJSON('{"name": "Steve", "age": null}', { parse_null = true })
     ]]
-=======
-    --- Converts a serialised JSON string back into a reassembled Lua object.
-    --
-    -- This may be used with @{textutils.serializeJSON}, or when communicating
-    -- with command blocks or web APIs.
-    --
-    -- If a `null` value is encountered, it is converted into @{textutils.json_null}.
-    -- If an empty array is encountered, it is converted into @{textutils.empty_json_array}.
-    --
-    -- @tparam string s The serialised string to deserialise.
-    -- @tparam[opt] { nbt_style? = boolean, parse_null? = boolean } options
-    -- Options which control how this JSON object is parsed.
-    --
-    --  - `nbt_style`: When true, this will accept [stringified NBT][nbt] strings,
-    --    as produced by many commands.
-    --  - `parse_null`: When true, `null` will be parsed as @{json_null}, rather
-    --    than `nil`.
-    --
-    --  [nbt]: https://minecraft.gamepedia.com/NBT_format
-    -- @return[1] The deserialised object
-    -- @treturn[2] nil If the object could not be deserialised.
-    -- @treturn string A message describing why the JSON string is invalid.
-    -- @since 1.87.0
-    -- @see textutils.json_null Use to serialize a JSON `null` value.
-    -- @see textutils.empty_json_array Use to serialize a JSON empty array.
->>>>>>> 78334c4c
     unserialise_json = function(s, options)
         expect(1, s, "string")
         expect(2, options, "table", "nil")

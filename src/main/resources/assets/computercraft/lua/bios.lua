-- Load in expect from the module path.
--
-- Ideally we'd use require, but that is part of the shell, and so is not
-- available to the BIOS or any APIs. All APIs load this using dofile, but that
-- has not been defined at this point.
local expect

do
    local h = fs.open("rom/modules/main/cc/expect.lua", "r")
    local f, err = loadstring(h.readAll(), "@expect.lua")
    h.close()

    if not f then error(err) end
    expect = f().expect
end

if _VERSION == "Lua 5.1" then
    -- If we're on Lua 5.1, install parts of the Lua 5.2/5.3 API so that programs can be written against it
    local type = type
    local nativeload = load
    local nativeloadstring = loadstring
    local nativesetfenv = setfenv

    -- Historically load/loadstring would handle the chunk name as if it has
    -- been prefixed with "=". We emulate that behaviour here.
    local function prefix(chunkname)
        if type(chunkname) ~= "string" then return chunkname end
        local head = chunkname:sub(1, 1)
        if head == "=" or head == "@" then
            return chunkname
        else
            return "=" .. chunkname
        end
    end

    function load(x, name, mode, env)
        expect(1, x, "function", "string")
        expect(2, name, "string", "nil")
        expect(3, mode, "string", "nil")
        expect(4, env, "table", "nil")

        local ok, p1, p2 = pcall(function()
            if type(x) == "string" then
                local result, err = nativeloadstring(x, name)
                if result then
                    if env then
                        env._ENV = env
                        nativesetfenv(result, env)
                    end
                    return result
                else
                    return nil, err
                end
            else
                local result, err = nativeload(x, name)
                if result then
                    if env then
                        env._ENV = env
                        nativesetfenv(result, env)
                    end
                    return result
                else
                    return nil, err
                end
            end
        end)
        if ok then
            return p1, p2
        else
            error(p1, 2)
        end
    end

    if _CC_DISABLE_LUA51_FEATURES then
        -- Remove the Lua 5.1 features that will be removed when we update to Lua 5.2, for compatibility testing.
        -- See "disable_lua51_functions" in ComputerCraft.cfg
        setfenv = nil
        getfenv = nil
        loadstring = nil
        unpack = nil
        math.log10 = nil
        table.maxn = nil
    else
        loadstring = function(string, chunkname) return nativeloadstring(string, prefix(chunkname)) end

        -- Inject a stub for the old bit library
        _G.bit = {
            bnot = bit32.bnot,
            band = bit32.band,
            bor = bit32.bor,
            bxor = bit32.bxor,
            brshift = bit32.arshift,
            blshift = bit32.lshift,
            blogic_rshift = bit32.rshift,
        }
    end
end

-- Install lua parts of the os api
function os.version()
    return "CraftOS 1.8"
end

function os.pullEventRaw(sFilter)
    return coroutine.yield(sFilter)
end

function os.pullEvent(sFilter)
    local eventData = table.pack(os.pullEventRaw(sFilter))
    if eventData[1] == "terminate" then
        error("Terminated", 0)
    end
    return table.unpack(eventData, 1, eventData.n)
end

-- Install globals
function sleep(nTime)
    expect(1, nTime, "number", "nil")
    local timer = os.startTimer(nTime or 0)
    repeat
        local _, param = os.pullEvent("timer")
    until param == timer
end

function write(sText)
    expect(1, sText, "string", "number")

    local w, h = term.getSize()
    local x, y = term.getCursorPos()

    local nLinesPrinted = 0
    local function newLine()
        if y + 1 <= h then
            term.setCursorPos(1, y + 1)
        else
            term.setCursorPos(1, h)
            term.scroll(1)
        end
        x, y = term.getCursorPos()
        nLinesPrinted = nLinesPrinted + 1
    end

    -- Print the line with proper word wrapping
    sText = tostring(sText)
    while #sText > 0 do
        local whitespace = string.match(sText, "^[ \t]+")
        if whitespace then
            -- Print whitespace
            term.write(whitespace)
            x, y = term.getCursorPos()
            sText = string.sub(sText, #whitespace + 1)
        end

        local newline = string.match(sText, "^\n")
        if newline then
            -- Print newlines
            newLine()
            sText = string.sub(sText, 2)
        end

        local text = string.match(sText, "^[^ \t\n]+")
        if text then
            sText = string.sub(sText, #text + 1)
            if #text > w then
                -- Print a multiline word
                while #text > 0 do
                    if x > w then
                        newLine()
                    end
                    term.write(text)
                    text = string.sub(text, w - x + 2)
                    x, y = term.getCursorPos()
                end
            else
                -- Print a word normally
                if x + #text - 1 > w then
                    newLine()
                end
                term.write(text)
                x, y = term.getCursorPos()
            end
        end
    end

    return nLinesPrinted
end

function print(...)
    local nLinesPrinted = 0
    local nLimit = select("#", ...)
    for n = 1, nLimit do
        local s = tostring(select(n, ...))
        if n < nLimit then
            s = s .. "\t"
        end
        nLinesPrinted = nLinesPrinted + write(s)
    end
    nLinesPrinted = nLinesPrinted + write("\n")
    return nLinesPrinted
end

function printError(...)
    local oldColour
    if term.isColour() then
        oldColour = term.getTextColour()
        term.setTextColour(colors.red)
    end
    print(...)
    if term.isColour() then
        term.setTextColour(oldColour)
    end
end

function read(_sReplaceChar, _tHistory, _fnComplete, _sDefault)
    expect(1, _sReplaceChar, "string", "nil")
    expect(2, _tHistory, "table", "nil")
    expect(3, _fnComplete, "function", "nil")
    expect(4, _sDefault, "string", "nil")

    term.setCursorBlink(true)

    local sLine
    if type(_sDefault) == "string" then
        sLine = _sDefault
    else
        sLine = ""
    end
    local nHistoryPos
    local nPos, nScroll = #sLine, 0
    if _sReplaceChar then
        _sReplaceChar = string.sub(_sReplaceChar, 1, 1)
    end

    local tCompletions
    local nCompletion
    local function recomplete()
        if _fnComplete and nPos == #sLine then
            tCompletions = _fnComplete(sLine)
            if tCompletions and #tCompletions > 0 then
                nCompletion = 1
            else
                nCompletion = nil
            end
        else
            tCompletions = nil
            nCompletion = nil
        end
    end

    local function uncomplete()
        tCompletions = nil
        nCompletion = nil
    end

    local w = term.getSize()
    local sx = term.getCursorPos()

    local function redraw(_bClear)
        local cursor_pos = nPos - nScroll
        if sx + cursor_pos >= w then
            -- We've moved beyond the RHS, ensure we're on the edge.
            nScroll = sx + nPos - w
        elseif cursor_pos < 0 then
            -- We've moved beyond the LHS, ensure we're on the edge.
            nScroll = nPos
        end

        local _, cy = term.getCursorPos()
        term.setCursorPos(sx, cy)
        local sReplace = _bClear and " " or _sReplaceChar
        if sReplace then
            term.write(string.rep(sReplace, math.max(#sLine - nScroll, 0)))
        else
            term.write(string.sub(sLine, nScroll + 1))
        end

        if nCompletion then
            local sCompletion = tCompletions[nCompletion]
            local oldText, oldBg
            if not _bClear then
                oldText = term.getTextColor()
                oldBg = term.getBackgroundColor()
                term.setTextColor(colors.white)
                term.setBackgroundColor(colors.gray)
            end
            if sReplace then
                term.write(string.rep(sReplace, #sCompletion))
            else
                term.write(sCompletion)
            end
            if not _bClear then
                term.setTextColor(oldText)
                term.setBackgroundColor(oldBg)
            end
        end

        term.setCursorPos(sx + nPos - nScroll, cy)
    end

    local function clear()
        redraw(true)
    end

    recomplete()
    redraw()

    local function acceptCompletion()
        if nCompletion then
            -- Clear
            clear()

            -- Find the common prefix of all the other suggestions which start with the same letter as the current one
            local sCompletion = tCompletions[nCompletion]
            sLine = sLine .. sCompletion
            nPos = #sLine

            -- Redraw
            recomplete()
            redraw()
        end
    end
    while true do
        local sEvent, param, param1, param2 = os.pullEvent()
        if sEvent == "char" then
            -- Typed key
            clear()
            sLine = string.sub(sLine, 1, nPos) .. param .. string.sub(sLine, nPos + 1)
            nPos = nPos + 1
            recomplete()
            redraw()

        elseif sEvent == "paste" then
            -- Pasted text
            clear()
            sLine = string.sub(sLine, 1, nPos) .. param .. string.sub(sLine, nPos + 1)
            nPos = nPos + #param
            recomplete()
            redraw()

        elseif sEvent == "key" then
            if param == keys.enter then
                -- Enter
                if nCompletion then
                    clear()
                    uncomplete()
                    redraw()
                end
                break

            elseif param == keys.left then
                -- Left
                if nPos > 0 then
                    clear()
                    nPos = nPos - 1
                    recomplete()
                    redraw()
                end

            elseif param == keys.right then
                -- Right
                if nPos < #sLine then
                    -- Move right
                    clear()
                    nPos = nPos + 1
                    recomplete()
                    redraw()
                else
                    -- Accept autocomplete
                    acceptCompletion()
                end

            elseif param == keys.up or param == keys.down then
                -- Up or down
                if nCompletion then
                    -- Cycle completions
                    clear()
                    if param == keys.up then
                        nCompletion = nCompletion - 1
                        if nCompletion < 1 then
                            nCompletion = #tCompletions
                        end
                    elseif param == keys.down then
                        nCompletion = nCompletion + 1
                        if nCompletion > #tCompletions then
                            nCompletion = 1
                        end
                    end
                    redraw()

                elseif _tHistory then
                    -- Cycle history
                    clear()
                    if param == keys.up then
                        -- Up
                        if nHistoryPos == nil then
                            if #_tHistory > 0 then
                                nHistoryPos = #_tHistory
                            end
                        elseif nHistoryPos > 1 then
                            nHistoryPos = nHistoryPos - 1
                        end
                    else
                        -- Down
                        if nHistoryPos == #_tHistory then
                            nHistoryPos = nil
                        elseif nHistoryPos ~= nil then
                            nHistoryPos = nHistoryPos + 1
                        end
                    end
                    if nHistoryPos then
                        sLine = _tHistory[nHistoryPos]
                        nPos, nScroll = #sLine, 0
                    else
                        sLine = ""
                        nPos, nScroll = 0, 0
                    end
                    uncomplete()
                    redraw()

                end

            elseif param == keys.backspace then
                -- Backspace
                if nPos > 0 then
                    clear()
                    sLine = string.sub(sLine, 1, nPos - 1) .. string.sub(sLine, nPos + 1)
                    nPos = nPos - 1
                    if nScroll > 0 then nScroll = nScroll - 1 end
                    recomplete()
                    redraw()
                end

            elseif param == keys.home then
                -- Home
                if nPos > 0 then
                    clear()
                    nPos = 0
                    recomplete()
                    redraw()
                end

            elseif param == keys.delete then
                -- Delete
                if nPos < #sLine then
                    clear()
                    sLine = string.sub(sLine, 1, nPos) .. string.sub(sLine, nPos + 2)
                    recomplete()
                    redraw()
                end

            elseif param == keys["end"] then
                -- End
                if nPos < #sLine then
                    clear()
                    nPos = #sLine
                    recomplete()
                    redraw()
                end

            elseif param == keys.tab then
                -- Tab (accept autocomplete)
                acceptCompletion()

            end

        elseif sEvent == "mouse_click" or sEvent == "mouse_drag" and param == 1 then
            local _, cy = term.getCursorPos()
            if param1 >= sx and param1 <= w and param2 == cy then
                -- Ensure we don't scroll beyond the current line
                nPos = math.min(math.max(nScroll + param1 - sx, 0), #sLine)
                redraw()
            end

        elseif sEvent == "term_resize" then
            -- Terminal resized
            w = term.getSize()
            redraw()

        end
    end

    local _, cy = term.getCursorPos()
    term.setCursorBlink(false)
    term.setCursorPos(w + 1, cy)
    print()

    return sLine
end

function loadfile(filename, mode, env)
    -- Support the previous `loadfile(filename, env)` form instead.
    if type(mode) == "table" and env == nil then
        mode, env = nil, mode
    end

    expect(1, filename, "string")
    expect(2, mode, "string", "nil")
    expect(3, env, "table", "nil")

    local file = fs.open(filename, "r")
    if not file then return nil, "File not found" end

    local func, err = load(file.readAll(), "@" .. fs.getName(filename), mode, env)
    file.close()
    return func, err
end

function dofile(_sFile)
    expect(1, _sFile, "string")

    local fnFile, e = loadfile(_sFile, nil, _G)
    if fnFile then
        return fnFile()
    else
        error(e, 2)
    end
end

-- Install the rest of the OS api
function os.run(_tEnv, _sPath, ...)
    expect(1, _tEnv, "table")
    expect(2, _sPath, "string")

    local tEnv = _tEnv
    setmetatable(tEnv, { __index = _G })
    local fnFile, err = loadfile(_sPath, nil, tEnv)
    if fnFile then
        local ok, err = pcall(fnFile, ...)
        if not ok then
            if err and err ~= "" then
                printError(err)
            end
            return false
        end
        return true
    end
    if err and err ~= "" then
        printError(err)
    end
    return false
end

local tAPIsLoading = {}
function os.loadAPI(_sPath)
    expect(1, _sPath, "string")
    local sName = fs.getName(_sPath)
    if sName:sub(-4) == ".lua" then
        sName = sName:sub(1, -5)
    end
    if tAPIsLoading[sName] == true then
        printError("API " .. sName .. " is already being loaded")
        return false
    end
    tAPIsLoading[sName] = true

    local tEnv = {}
    setmetatable(tEnv, { __index = _G })
    local fnAPI, err = loadfile(_sPath, nil, tEnv)
    if fnAPI then
        local ok, err = pcall(fnAPI)
        if not ok then
            tAPIsLoading[sName] = nil
            return error("Failed to load API " .. sName .. " due to " .. err, 1)
        end
    else
        tAPIsLoading[sName] = nil
        return error("Failed to load API " .. sName .. " due to " .. err, 1)
    end

    local tAPI = {}
    for k, v in pairs(tEnv) do
        if k ~= "_ENV" then
            tAPI[k] =  v
        end
    end

    _G[sName] = tAPI
    tAPIsLoading[sName] = nil
    return true
end

function os.unloadAPI(_sName)
    expect(1, _sName, "string")
    if _sName ~= "_G" and type(_G[_sName]) == "table" then
        _G[_sName] = nil
    end
end

function os.sleep(nTime)
    sleep(nTime)
end

local nativeShutdown = os.shutdown
function os.shutdown()
    nativeShutdown()
    while true do
        coroutine.yield()
    end
end

local nativeReboot = os.reboot
function os.reboot()
    nativeReboot()
    while true do
        coroutine.yield()
    end
end

-- Install the lua part of the HTTP api (if enabled)
if http then
    local nativeHTTPRequest = http.request

    local methods = {
        GET = true, POST = true, HEAD = true,
        OPTIONS = true, PUT = true, DELETE = true,
        PATCH = true, TRACE = true,
    }

    local function checkKey(options, key, ty, opt)
        local value = options[key]
        local valueTy = type(value)

        if (value ~= nil or not opt) and valueTy ~= ty then
            error(("bad field '%s' (expected %s, got %s"):format(key, ty, valueTy), 4)
        end
    end

    local function checkOptions(options, body)
        checkKey(options, "url", "string")
        if body == false then
          checkKey(options, "body", "nil")
        else
          checkKey(options, "body", "string", not body)
        end
        checkKey(options, "headers", "table", true)
        checkKey(options, "method", "string", true)
        checkKey(options, "redirect", "boolean", true)

        if options.method and not methods[options.method] then
            error("Unsupported HTTP method", 3)
        end
    end

    local function wrapRequest(_url, ...)
        local ok, err = nativeHTTPRequest(...)
        if ok then
            while true do
                local event, param1, param2, param3 = os.pullEvent()
                if event == "http_success" and param1 == _url then
                    return param2
                elseif event == "http_failure" and param1 == _url then
                    return nil, param2, param3
                end
            end
        end
        return nil, err
    end

    http.get = function(_url, _headers, _binary)
        if type(_url) == "table" then
            checkOptions(_url, false)
            return wrapRequest(_url.url, _url)
        end

        expect(1, _url, "string")
        expect(2, _headers, "table", "nil")
        expect(3, _binary, "boolean", "nil")
        return wrapRequest(_url, _url, nil, _headers, _binary)
    end

    http.post = function(_url, _post, _headers, _binary)
        if type(_url) == "table" then
            checkOptions(_url, true)
            return wrapRequest(_url.url, _url)
        end

        expect(1, _url, "string")
        expect(2, _post, "string")
        expect(3, _headers, "table", "nil")
        expect(4, _binary, "boolean", "nil")
        return wrapRequest(_url, _url, _post, _headers, _binary)
    end

    http.request = function(_url, _post, _headers, _binary)
        local url
        if type(_url) == "table" then
            checkOptions(_url)
            url = _url.url
        else
            expect(1, _url, "string")
            expect(2, _post, "string", "nil")
            expect(3, _headers, "table", "nil")
            expect(4, _binary, "boolean", "nil")
            url = _url.url
        end

        local ok, err = nativeHTTPRequest(_url, _post, _headers, _binary)
        if not ok then
            os.queueEvent("http_failure", url, err)
        end
        return ok, err
    end

    local nativeCheckURL = http.checkURL
    http.checkURLAsync = nativeCheckURL
    http.checkURL = function(_url)
        local ok, err = nativeCheckURL(_url)
        if not ok then return ok, err end

        while true do
            local _, url, ok, err = os.pullEvent("http_check")
            if url == _url then return ok, err end
        end
    end

    local nativeWebsocket = http.websocket
    http.websocketAsync = nativeWebsocket
    http.websocket = function(_url, _headers)
        expect(1, _url, "string")
        expect(2, _headers, "table", "nil")

        local ok, err = nativeWebsocket(_url, _headers)
        if not ok then return ok, err end

        while true do
            local event, url, param = os.pullEvent( )
            if event == "websocket_success" and url == _url then
                return param
            elseif event == "websocket_failure" and url == _url then
                return false, param
            end
        end
    end
end

-- Install the lua part of the FS api
local tEmpty = {}
function fs.complete(sPath, sLocation, bIncludeFiles, bIncludeDirs)
    expect(1, sPath, "string")
    expect(2, sLocation, "string")
    expect(3, bIncludeFiles, "boolean", "nil")
    expect(4, bIncludeDirs, "boolean", "nil")

    bIncludeFiles = bIncludeFiles ~= false
    bIncludeDirs = bIncludeDirs ~= false
    local sDir = sLocation
    local nStart = 1
    local nSlash = string.find(sPath, "[/\\]", nStart)
    if nSlash == 1 then
        sDir = ""
        nStart = 2
    end
    local sName
    while not sName do
        local nSlash = string.find(sPath, "[/\\]", nStart)
        if nSlash then
            local sPart = string.sub(sPath, nStart, nSlash - 1)
            sDir = fs.combine(sDir, sPart)
            nStart = nSlash + 1
        else
            sName = string.sub(sPath, nStart)
        end
    end

    if fs.isDir(sDir) then
        local tResults = {}
        if bIncludeDirs and sPath == "" then
            table.insert(tResults, ".")
        end
        if sDir ~= "" then
            if sPath == "" then
                table.insert(tResults, bIncludeDirs and ".." or "../")
            elseif sPath == "." then
                table.insert(tResults, bIncludeDirs and "." or "./")
            end
        end
        local tFiles = fs.list(sDir)
        for n = 1, #tFiles do
            local sFile = tFiles[n]
            if #sFile >= #sName and string.sub(sFile, 1, #sName) == sName then
                local bIsDir = fs.isDir(fs.combine(sDir, sFile))
                local sResult = string.sub(sFile, #sName + 1)
                if bIsDir then
                    table.insert(tResults, sResult .. "/")
                    if bIncludeDirs and #sResult > 0 then
                        table.insert(tResults, sResult)
                    end
                else
                    if bIncludeFiles and #sResult > 0 then
                        table.insert(tResults, sResult)
                    end
                end
            end
        end
        return tResults
    end
    return tEmpty
end

-- Load APIs
local bAPIError = false
local tApis = fs.list("rom/apis")
for _, sFile in ipairs(tApis) do
    if string.sub(sFile, 1, 1) ~= "." then
        local sPath = fs.combine("rom/apis", sFile)
        if not fs.isDir(sPath) then
            if not os.loadAPI(sPath) then
                bAPIError = true
            end
        end
    end
end

if turtle and fs.isDir("rom/apis/turtle") then
    -- Load turtle APIs
    local tApis = fs.list("rom/apis/turtle")
    for _, sFile in ipairs(tApis) do
        if string.sub(sFile, 1, 1) ~= "." then
            local sPath = fs.combine("rom/apis/turtle", sFile)
            if not fs.isDir(sPath) then
                if not os.loadAPI(sPath) then
                    bAPIError = true
                end
            end
        end
    end
end

if pocket and fs.isDir("rom/apis/pocket") then
    -- Load pocket APIs
    local tApis = fs.list("rom/apis/pocket")
    for _, sFile in ipairs(tApis) do
        if string.sub(sFile, 1, 1) ~= "." then
            local sPath = fs.combine("rom/apis/pocket", sFile)
            if not fs.isDir(sPath) then
                if not os.loadAPI(sPath) then
                    bAPIError = true
                end
            end
        end
    end
end

if commands and fs.isDir("rom/apis/command") then
    -- Load command APIs
    if os.loadAPI("rom/apis/command/commands.lua") then
        -- Add a special case-insensitive metatable to the commands api
        local tCaseInsensitiveMetatable = {
            __index = function(table, key)
                local value = rawget(table, key)
                if value ~= nil then
                    return value
                end
                if type(key) == "string" then
                    local value = rawget(table, string.lower(key))
                    if value ~= nil then
                        return value
                    end
                end
                return nil
            end,
        }
        setmetatable(commands, tCaseInsensitiveMetatable)
        setmetatable(commands.async, tCaseInsensitiveMetatable)

        -- Add global "exec" function
        exec = commands.exec
    else
        bAPIError = true
    end
end

if bAPIError then
    print("Press any key to continue")
    os.pullEvent("key")
    term.clear()
    term.setCursorPos(1, 1)
end

-- Set default settings
<<<<<<< HEAD
settings.set( "shell.allow_startup", true )
settings.set( "shell.allow_disk_startup", commands == nil )
settings.set( "shell.autocomplete", true )
settings.set( "edit.autocomplete", true )
settings.set( "edit.default_extension", "lua" )
settings.set( "paint.default_extension", "nfp" )
settings.set( "lua.autocomplete", true )
settings.set( "list.show_hidden", false )
settings.set( "motd.enable", false )
settings.set( "motd.path", "/rom/motd.txt:/motd.txt" )
settings.set( "lua.warn_against_use_of_local", true )
=======
settings.define("shell.allow_startup", {
    default = true,
    description = "Run startup files when the computer turns on.",
    type = "boolean",
})
settings.define("shell.allow_disk_startup", {
    default = commands == nil,
    description = "Run startup files from disk drives when the computer turns on.",
    type = "boolean",
})

settings.define("shell.autocomplete", {
    default = true,
    description = "Autocomplete program and arguments in the shell.",
    type = "boolean",
})
settings.define("edit.autocomplete", {
    default = true,
    description = "Autocomplete API and function names in the editor.",
        type = "boolean",
})
settings.define("lua.autocomplete", {
    default = true,
    description = "Autocomplete API and function names in the Lua REPL.",
        type = "boolean",
})

settings.define("edit.default_extension", {
    default = "lua",
    description = [[The file extension the editor will use if none is given. Set to "" to disable.]],
    type = "string",
})
settings.define("paint.default_extension", {
    default = "nfp",
    description = [[The file extension the paint program will use if none is given. Set to "" to disable.]],
    type = "string",
})

settings.define("list.show_hidden", {
    default = false,
    description = [[Show hidden files (those starting with "." in the Lua REPL)]],
    type = "boolean",
})

settings.define("motd.enable", {
    default = pocket == nil,
    description = "Display a random message when the computer starts up.",
    type = "boolean",
})
settings.define("motd.path", {
    default = "/rom/motd.txt:/motd.txt",
    description = [[The path to load random messages from. Should be a colon (":") separated string of file paths.]],
    type = "string",
})
>>>>>>> ae7ef66d
if term.isColour() then
    settings.define("bios.use_multishell", {
        default = true,
        description = [[Allow running multiple programs at once, through the use of the "fg" and "bg" programs.]],
        type = "boolean",
    })
end
if _CC_DEFAULT_SETTINGS then
    for sPair in string.gmatch(_CC_DEFAULT_SETTINGS, "[^,]+") do
        local sName, sValue = string.match(sPair, "([^=]*)=(.*)")
        if sName and sValue then
            local value
            if sValue == "true" then
                value = true
            elseif sValue == "false" then
                value = false
            elseif sValue == "nil" then
                value = nil
            elseif tonumber(sValue) then
                value = tonumber(sValue)
            else
                value = sValue
            end
            if value ~= nil then
                settings.set(sName, value)
            else
                settings.unset(sName)
            end
        end
    end
end

-- Load user settings
if fs.exists(".settings") then
    settings.load(".settings")
end

-- Run the shell
local ok, err = pcall(parallel.waitForAny,
    function()
        local sShell
        if term.isColour() and settings.get("bios.use_multishell") then
            sShell = "rom/programs/advanced/multishell.lua"
        else
            sShell = "rom/programs/shell.lua"
        end
        os.run({}, sShell)
        os.run({}, "rom/programs/shutdown.lua")
    end,
    rednet.run
)

-- If the shell errored, let the user read it.
term.redirect(term.native())
if not ok then
    printError(err)
    pcall(function()
        term.setCursorBlink(false)
        print("Press any key to continue")
        os.pullEvent("key")
    end)
end

-- End
os.shutdown()<|MERGE_RESOLUTION|>--- conflicted
+++ resolved
@@ -878,19 +878,6 @@
 end
 
 -- Set default settings
-<<<<<<< HEAD
-settings.set( "shell.allow_startup", true )
-settings.set( "shell.allow_disk_startup", commands == nil )
-settings.set( "shell.autocomplete", true )
-settings.set( "edit.autocomplete", true )
-settings.set( "edit.default_extension", "lua" )
-settings.set( "paint.default_extension", "nfp" )
-settings.set( "lua.autocomplete", true )
-settings.set( "list.show_hidden", false )
-settings.set( "motd.enable", false )
-settings.set( "motd.path", "/rom/motd.txt:/motd.txt" )
-settings.set( "lua.warn_against_use_of_local", true )
-=======
 settings.define("shell.allow_startup", {
     default = true,
     description = "Run startup files when the computer turns on.",
@@ -945,7 +932,11 @@
     description = [[The path to load random messages from. Should be a colon (":") separated string of file paths.]],
     type = "string",
 })
->>>>>>> ae7ef66d
+settings.define( "lua.warn_against_use_of_local", {
+    default = true,
+    description = [[Print a message when input in the Lua REPL starts with the word 'local'. Any local variable used in the Lua REPL will be inaccessable on the next input.]],
+    type = "boolean",
+})
 if term.isColour() then
     settings.define("bios.use_multishell", {
         default = true,

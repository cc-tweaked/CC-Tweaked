--- conflicted
+++ resolved
@@ -91,15 +91,10 @@
     public static boolean turtlesCanPush = true;
     public static EnumSet<TurtleAction> turtleDisabledActions = EnumSet.noneOf( TurtleAction.class );
 
-<<<<<<< HEAD
+    public static boolean genericPeripheral = false;
+
     public static int computerTermWidth = 51;
     public static int computerTermHeight = 19;
-=======
-    public static boolean genericPeripheral = false;
-
-    public static final int terminalWidth_computer = 51;
-    public static final int terminalHeight_computer = 19;
->>>>>>> 08181f72
 
     public static int turtleTermWidth = 39;
     public static int turtleTermHeight = 13;

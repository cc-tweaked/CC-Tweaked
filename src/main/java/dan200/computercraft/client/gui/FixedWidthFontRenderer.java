/*
 * This file is part of ComputerCraft - http://www.computercraft.info
 * Copyright Daniel Ratcliffe, 2011-2020. Do not distribute without permission.
 * Send enquiries to dratcliffe@gmail.com
 */
package dan200.computercraft.client.gui;

<<<<<<< HEAD
import com.mojang.blaze3d.platform.GlStateManager;
=======
import dan200.computercraft.client.FrameInfo;
import dan200.computercraft.core.terminal.Terminal;
>>>>>>> f3de97d6
import dan200.computercraft.core.terminal.TextBuffer;
import dan200.computercraft.shared.util.Colour;
import dan200.computercraft.shared.util.Palette;
import net.minecraft.client.Minecraft;
import net.minecraft.client.renderer.BufferBuilder;
import net.minecraft.client.renderer.Tessellator;
import net.minecraft.client.renderer.vertex.DefaultVertexFormats;
import net.minecraft.client.renderer.vertex.VertexFormat;
import net.minecraft.util.ResourceLocation;
import org.lwjgl.opengl.GL11;

import javax.annotation.Nonnull;
import javax.annotation.Nullable;

public final class FixedWidthFontRenderer
{
    private static final ResourceLocation FONT = new ResourceLocation( "computercraft", "textures/gui/term_font.png" );

    /**
     * Like {@link DefaultVertexFormats#POSITION_TEX_COLOR}, but flipped. This is backported from 1.15, hence the
     * custom format.
     */
    public static final VertexFormat POSITION_COLOR_TEX = new VertexFormat();

    static
    {
        POSITION_COLOR_TEX.addElement( DefaultVertexFormats.POSITION_3F );
        POSITION_COLOR_TEX.addElement( DefaultVertexFormats.COLOR_4UB );
        POSITION_COLOR_TEX.addElement( DefaultVertexFormats.TEX_2F );
    }

    public static final int FONT_HEIGHT = 9;
    public static final int FONT_WIDTH = 6;
    public static final float WIDTH = 256.0f;

    public static final float BACKGROUND_START = (WIDTH - 6.0f) / WIDTH;
    public static final float BACKGROUND_END = (WIDTH - 4.0f) / WIDTH;

    private FixedWidthFontRenderer()
    {
    }

    private static float toGreyscale( double[] rgb )
    {
<<<<<<< HEAD
        m_textureManager = Minecraft.getInstance().getTextureManager();
=======
        return (float) ((rgb[0] + rgb[1] + rgb[2]) / 3);
>>>>>>> f3de97d6
    }

    private static int getColour( char c )
    {
        int i = "0123456789abcdef".indexOf( c );
        return i < 0 ? 0 : 15 - i;
    }

    private static void drawChar( BufferBuilder buffer, float x, float y, int index, float r, float g, float b )
    {
        // Short circuit to avoid the common case - the texture should be blank here after all.
        if( index == '\0' || index == ' ' ) return;

        int column = index % 16;
        int row = index / 16;

        int xStart = 1 + column * (FONT_WIDTH + 2);
        int yStart = 1 + row * (FONT_HEIGHT + 2);

        buffer.pos( x, y, 0f ).color( r, g, b, 1.0f ).tex( xStart / WIDTH, yStart / WIDTH ).endVertex();
        buffer.pos( x, y + FONT_HEIGHT, 0f ).color( r, g, b, 1.0f ).tex( xStart / WIDTH, (yStart + FONT_HEIGHT) / WIDTH ).endVertex();
        buffer.pos( x + FONT_WIDTH, y, 0f ).color( r, g, b, 1.0f ).tex( (xStart + FONT_WIDTH) / WIDTH, yStart / WIDTH ).endVertex();
        buffer.pos( x + FONT_WIDTH, y, 0f ).color( r, g, b, 1.0f ).tex( (xStart + FONT_WIDTH) / WIDTH, yStart / WIDTH ).endVertex();
        buffer.pos( x, y + FONT_HEIGHT, 0f ).color( r, g, b, 1.0f ).tex( xStart / WIDTH, (yStart + FONT_HEIGHT) / WIDTH ).endVertex();
        buffer.pos( x + FONT_WIDTH, y + FONT_HEIGHT, 0f ).color( r, g, b, 1.0f ).tex( (xStart + FONT_WIDTH) / WIDTH, (yStart + FONT_HEIGHT) / WIDTH ).endVertex();
    }

    private static void drawQuad( BufferBuilder buffer, float x, float y, float width, float height, float r, float g, float b )
    {
        buffer.pos( x, y, 0 ).color( r, g, b, 1.0f ).tex( BACKGROUND_START, BACKGROUND_START ).endVertex();
        buffer.pos( x, y + height, 0 ).color( r, g, b, 1.0f ).tex( BACKGROUND_START, BACKGROUND_END ).endVertex();
        buffer.pos( x + width, y, 0 ).color( r, g, b, 1.0f ).tex( BACKGROUND_END, BACKGROUND_START ).endVertex();
        buffer.pos( x + width, y, 0 ).color( r, g, b, 1.0f ).tex( BACKGROUND_END, BACKGROUND_START ).endVertex();
        buffer.pos( x, y + height, 0 ).color( r, g, b, 1.0f ).tex( BACKGROUND_START, BACKGROUND_END ).endVertex();
        buffer.pos( x + width, y + height, 0 ).color( r, g, b, 1.0f ).tex( BACKGROUND_END, BACKGROUND_END ).endVertex();
    }

    private static void drawQuad( BufferBuilder buffer, float x, float y, float width, float height, Palette palette, boolean greyscale, char colourIndex )
    {
        double[] colour = palette.getColour( getColour( colourIndex ) );
        float r, g, b;
        if( greyscale )
        {
            r = g = b = toGreyscale( colour );
        }
        else
        {
            r = (float) colour[0];
            g = (float) colour[1];
            b = (float) colour[2];
        }

        drawQuad( buffer, x, y, width, height, r, g, b );
    }

    private static void drawBackground(
        @Nonnull BufferBuilder renderer, float x, float y,
        @Nonnull TextBuffer backgroundColour, @Nonnull Palette palette, boolean greyscale,
        float leftMarginSize, float rightMarginSize, float height
    )
    {
        if( leftMarginSize > 0 )
        {
            drawQuad( renderer, x - leftMarginSize, y, leftMarginSize, height, palette, greyscale, backgroundColour.charAt( 0 ) );
        }

        if( rightMarginSize > 0 )
        {
            drawQuad( renderer, x + backgroundColour.length() * FONT_WIDTH, y, rightMarginSize, height, palette, greyscale, backgroundColour.charAt( backgroundColour.length() - 1 ) );
        }

        // Batch together runs of identical background cells.
        int blockStart = 0;
        char blockColour = '\0';
        for( int i = 0; i < backgroundColour.length(); i++ )
        {
            char colourIndex = backgroundColour.charAt( i );
            if( colourIndex == blockColour ) continue;

            if( blockColour != '\0' )
            {
                drawQuad( renderer, x + blockStart * FONT_WIDTH, y, FONT_WIDTH * (i - blockStart), height, palette, greyscale, blockColour );
            }

            blockColour = colourIndex;
            blockStart = i;
        }

        if( blockColour != '\0' )
        {
            drawQuad( renderer, x + blockStart * FONT_WIDTH, y, FONT_WIDTH * (backgroundColour.length() - blockStart), height, palette, greyscale, blockColour );
        }
<<<<<<< HEAD
        GlStateManager.disableTexture();
        tessellator.draw();
        GlStateManager.enableTexture();
=======
>>>>>>> f3de97d6
    }

    public static void drawString(
        @Nonnull BufferBuilder renderer, float x, float y,
        @Nonnull TextBuffer text, @Nonnull TextBuffer textColour, @Nullable TextBuffer backgroundColour,
        @Nonnull Palette palette, boolean greyscale, float leftMarginSize, float rightMarginSize
    )
    {
        if( backgroundColour != null )
        {
            drawBackground( renderer, x, y, backgroundColour, palette, greyscale, leftMarginSize, rightMarginSize, FONT_HEIGHT );
        }

        for( int i = 0; i < text.length(); i++ )
        {
            double[] colour = palette.getColour( getColour( textColour.charAt( i ) ) );
            float r, g, b;
            if( greyscale )
            {
                r = g = b = toGreyscale( colour );
            }
            else
            {
                r = (float) colour[0];
                g = (float) colour[1];
                b = (float) colour[2];
            }

            // Draw char
            int index = text.charAt( i );
            if( index > 255 ) index = '?';
            drawChar( renderer, x + i * FONT_WIDTH, y, index, r, g, b );
        }

    }

    public static void drawString(
        float x, float y, @Nonnull TextBuffer text, @Nonnull TextBuffer textColour, @Nullable TextBuffer backgroundColour,
        @Nonnull Palette palette, boolean greyscale, float leftMarginSize, float rightMarginSize
    )
    {
        bindFont();

        Tessellator tessellator = Tessellator.getInstance();
        BufferBuilder buffer = tessellator.getBuffer();
        begin( buffer );
        drawString( buffer, x, y, text, textColour, backgroundColour, palette, greyscale, leftMarginSize, rightMarginSize );
        tessellator.draw();
    }

    public static void drawTerminalWithoutCursor(
        @Nonnull BufferBuilder buffer, float x, float y,
        @Nonnull Terminal terminal, boolean greyscale,
        float topMarginSize, float bottomMarginSize, float leftMarginSize, float rightMarginSize
    )
    {
        Palette palette = terminal.getPalette();
        int height = terminal.getHeight();

        // Top and bottom margins
        drawBackground(
            buffer, x, y - topMarginSize,
            terminal.getBackgroundColourLine( 0 ), palette, greyscale,
            leftMarginSize, rightMarginSize, topMarginSize
        );

        drawBackground(
            buffer, x, y + height * FONT_HEIGHT,
            terminal.getBackgroundColourLine( height - 1 ), palette, greyscale,
            leftMarginSize, rightMarginSize, bottomMarginSize
        );

        // The main text
        for( int i = 0; i < height; i++ )
        {
            drawString(
                buffer, x, y + FixedWidthFontRenderer.FONT_HEIGHT * i,
                terminal.getLine( i ), terminal.getTextColourLine( i ), terminal.getBackgroundColourLine( i ),
                palette, greyscale, leftMarginSize, rightMarginSize
            );
        }
    }

    public static void drawCursor(
        @Nonnull BufferBuilder buffer, float x, float y,
        @Nonnull Terminal terminal, boolean greyscale
    )
    {
        Palette palette = terminal.getPalette();
        int width = terminal.getWidth();
        int height = terminal.getHeight();

        int cursorX = terminal.getCursorX();
        int cursorY = terminal.getCursorY();
        if( terminal.getCursorBlink() && cursorX >= 0 && cursorX < width && cursorY >= 0 && cursorY < height && FrameInfo.getGlobalCursorBlink() )
        {
            double[] colour = palette.getColour( 15 - terminal.getTextColour() );
            float r, g, b;
            if( greyscale )
            {
                r = g = b = toGreyscale( colour );
            }
            else
            {
                r = (float) colour[0];
                g = (float) colour[1];
                b = (float) colour[2];
            }

            drawChar( buffer, x + cursorX * FONT_WIDTH, y + cursorY * FONT_HEIGHT, '_', r, g, b );
        }
    }

    public static void drawTerminal(
        @Nonnull BufferBuilder buffer, float x, float y,
        @Nonnull Terminal terminal, boolean greyscale,
        float topMarginSize, float bottomMarginSize, float leftMarginSize, float rightMarginSize
    )
    {
        drawTerminalWithoutCursor( buffer, x, y, terminal, greyscale, topMarginSize, bottomMarginSize, leftMarginSize, rightMarginSize );
        drawCursor( buffer, x, y, terminal, greyscale );
    }

    public static void drawTerminal(
        float x, float y, @Nonnull Terminal terminal, boolean greyscale,
        float topMarginSize, float bottomMarginSize, float leftMarginSize, float rightMarginSize
    )
    {
        bindFont();

        Tessellator tessellator = Tessellator.getInstance();
        BufferBuilder buffer = tessellator.getBuffer();
        begin( buffer );
        drawTerminal( buffer, x, y, terminal, greyscale, topMarginSize, bottomMarginSize, leftMarginSize, rightMarginSize );
        tessellator.draw();
    }

    public static void drawEmptyTerminal( float x, float y, float width, float height )
    {
<<<<<<< HEAD
        m_textureManager.bindTexture( FONT );
        GlStateManager.texParameter( GL11.GL_TEXTURE_2D, GL11.GL_TEXTURE_WRAP_S, GL11.GL_CLAMP );
=======
        bindFont();

        Tessellator tessellator = Tessellator.getInstance();
        BufferBuilder buffer = tessellator.getBuffer();
        begin( buffer );

        Colour colour = Colour.Black;
        drawQuad( buffer, x, y, width, height, colour.getR(), colour.getG(), colour.getB() );

        tessellator.draw();
    }

    public static void drawBlocker( @Nonnull BufferBuilder buffer, float x, float y, float width, float height )
    {
        Colour colour = Colour.Black;
        drawQuad( buffer, x, y, width, height, colour.getR(), colour.getG(), colour.getB() );
    }

    public static void drawBlocker( float x, float y, float width, float height )
    {
        bindFont();

        Tessellator tessellator = Tessellator.getInstance();
        BufferBuilder buffer = tessellator.getBuffer();
        begin( buffer );
        drawBlocker( buffer, x, y, width, height );
        tessellator.draw();
    }

    public static void bindFont()
    {
        Minecraft.getMinecraft().getTextureManager().bindTexture( FONT );
        GlStateManager.glTexParameteri( GL11.GL_TEXTURE_2D, GL11.GL_TEXTURE_WRAP_S, GL11.GL_CLAMP );

        GlStateManager.enableTexture2D();
    }

    public static void begin( BufferBuilder buffer )
    {
        buffer.begin( GL11.GL_TRIANGLES, POSITION_COLOR_TEX );
>>>>>>> f3de97d6
    }
}<|MERGE_RESOLUTION|>--- conflicted
+++ resolved
@@ -5,12 +5,9 @@
  */
 package dan200.computercraft.client.gui;
 
-<<<<<<< HEAD
 import com.mojang.blaze3d.platform.GlStateManager;
-=======
 import dan200.computercraft.client.FrameInfo;
 import dan200.computercraft.core.terminal.Terminal;
->>>>>>> f3de97d6
 import dan200.computercraft.core.terminal.TextBuffer;
 import dan200.computercraft.shared.util.Colour;
 import dan200.computercraft.shared.util.Palette;
@@ -55,11 +52,7 @@
 
     private static float toGreyscale( double[] rgb )
     {
-<<<<<<< HEAD
-        m_textureManager = Minecraft.getInstance().getTextureManager();
-=======
         return (float) ((rgb[0] + rgb[1] + rgb[2]) / 3);
->>>>>>> f3de97d6
     }
 
     private static int getColour( char c )
@@ -152,12 +145,6 @@
         {
             drawQuad( renderer, x + blockStart * FONT_WIDTH, y, FONT_WIDTH * (backgroundColour.length() - blockStart), height, palette, greyscale, blockColour );
         }
-<<<<<<< HEAD
-        GlStateManager.disableTexture();
-        tessellator.draw();
-        GlStateManager.enableTexture();
-=======
->>>>>>> f3de97d6
     }
 
     public static void drawString(
@@ -297,10 +284,6 @@
 
     public static void drawEmptyTerminal( float x, float y, float width, float height )
     {
-<<<<<<< HEAD
-        m_textureManager.bindTexture( FONT );
-        GlStateManager.texParameter( GL11.GL_TEXTURE_2D, GL11.GL_TEXTURE_WRAP_S, GL11.GL_CLAMP );
-=======
         bindFont();
 
         Tessellator tessellator = Tessellator.getInstance();
@@ -332,15 +315,14 @@
 
     public static void bindFont()
     {
-        Minecraft.getMinecraft().getTextureManager().bindTexture( FONT );
-        GlStateManager.glTexParameteri( GL11.GL_TEXTURE_2D, GL11.GL_TEXTURE_WRAP_S, GL11.GL_CLAMP );
-
-        GlStateManager.enableTexture2D();
+        Minecraft.getInstance().getTextureManager().bindTexture( FONT );
+        GlStateManager.texParameter( GL11.GL_TEXTURE_2D, GL11.GL_TEXTURE_WRAP_S, GL11.GL_CLAMP );
+
+        GlStateManager.enableTexture();
     }
 
     public static void begin( BufferBuilder buffer )
     {
         buffer.begin( GL11.GL_TRIANGLES, POSITION_COLOR_TEX );
->>>>>>> f3de97d6
     }
 }
/*
 * This file is part of ComputerCraft - http://www.computercraft.info
 * Copyright Daniel Ratcliffe, 2011-2021. Do not distribute without permission.
 * Send enquiries to dratcliffe@gmail.com
 */
package dan200.computercraft.client.gui;

import com.mojang.blaze3d.vertex.PoseStack;
import dan200.computercraft.ComputerCraft;
import dan200.computercraft.client.gui.widgets.WidgetTerminal;
import dan200.computercraft.shared.computer.core.ClientComputer;
import dan200.computercraft.shared.computer.inventory.ContainerComputerBase;
<<<<<<< HEAD
import net.minecraft.client.gui.Font;
import net.minecraft.client.gui.screens.Screen;
import net.minecraft.client.gui.screens.inventory.MenuAccess;
import net.minecraft.network.chat.Component;
import net.minecraft.network.chat.TranslatableComponent;
import net.minecraft.util.FormattedCharSequence;
import net.minecraft.world.entity.player.Inventory;
=======
import net.minecraft.client.gui.FontRenderer;
import net.minecraft.client.gui.IHasContainer;
import net.minecraft.client.gui.screen.Screen;
import net.minecraft.client.settings.KeyBinding;
import net.minecraft.entity.player.PlayerInventory;
import net.minecraft.util.IReorderingProcessor;
import net.minecraft.util.text.ITextComponent;
import net.minecraft.util.text.TranslationTextComponent;
>>>>>>> 92a0ef2b
import org.lwjgl.glfw.GLFW;

import javax.annotation.Nonnull;
import java.util.List;

public class NoTermComputerScreen<T extends ContainerComputerBase> extends Screen implements MenuAccess<T>
{
    private final T menu;
    private WidgetTerminal terminal;

    public NoTermComputerScreen( T menu, Inventory player, Component title )
    {
        super( title );
        this.menu = menu;
    }

    @Nonnull
    @Override
    public T getMenu()
    {
        return menu;
    }

    @Override
    protected void init()
    {
        passEvents = true; // Pass mouse vents through to the game's mouse handler.
<<<<<<< HEAD
=======
        // First ensure we're still grabbing the mouse, so the user can look around. Then reset bits of state that
        // grabbing unsets.
>>>>>>> 92a0ef2b
        minecraft.mouseHandler.grabMouse();
        minecraft.screen = this;
        KeyBinding.releaseAll();

        super.init();
        minecraft.keyboardHandler.setSendRepeatsToGui( true );

        terminal = addWidget( new WidgetTerminal( (ClientComputer) menu.getComputer(), 0, 0, ComputerCraft.pocketTermWidth, ComputerCraft.pocketTermHeight ) );
        terminal.visible = false;
        terminal.active = false;
        setFocused( terminal );
    }

    @Override
    public final void removed()
    {
        super.removed();
        minecraft.keyboardHandler.setSendRepeatsToGui( false );
    }

    @Override
    public final void tick()
    {
        super.tick();
        terminal.update();
    }

    @Override
    public boolean mouseScrolled( double pMouseX, double pMouseY, double pDelta )
    {
        minecraft.player.getInventory().swapPaint( pDelta );
        return super.mouseScrolled( pMouseX, pMouseY, pDelta );
    }

    @Override
    public void onClose()
    {
        minecraft.player.closeContainer();
        super.onClose();
    }

    @Override
    public boolean isPauseScreen()
    {
        return false;
    }

    @Override
    public final boolean keyPressed( int key, int scancode, int modifiers )
    {
        // Forward the tab key to the terminal, rather than moving between controls.
        if( key == GLFW.GLFW_KEY_TAB && getFocused() != null && getFocused() == terminal )
        {
            return getFocused().keyPressed( key, scancode, modifiers );
        }

        return super.keyPressed( key, scancode, modifiers );
    }

    @Override
    public void render( @Nonnull PoseStack transform, int mouseX, int mouseY, float partialTicks )
    {
        super.render( transform, mouseX, mouseY, partialTicks );

        Font font = minecraft.font;
        List<FormattedCharSequence> lines = font.split( new TranslatableComponent( "gui.computercraft.pocket_computer_overlay" ), (int) (width * 0.8) );
        float y = 10.0f;
        for( FormattedCharSequence line : lines )
        {
            font.drawShadow( transform, line, (float) ((width / 2) - (minecraft.font.width( line ) / 2)), y, 0xFFFFFF );
            y += 9.0f;
        }
    }
}<|MERGE_RESOLUTION|>--- conflicted
+++ resolved
@@ -10,7 +10,7 @@
 import dan200.computercraft.client.gui.widgets.WidgetTerminal;
 import dan200.computercraft.shared.computer.core.ClientComputer;
 import dan200.computercraft.shared.computer.inventory.ContainerComputerBase;
-<<<<<<< HEAD
+import net.minecraft.client.KeyMapping;
 import net.minecraft.client.gui.Font;
 import net.minecraft.client.gui.screens.Screen;
 import net.minecraft.client.gui.screens.inventory.MenuAccess;
@@ -18,16 +18,6 @@
 import net.minecraft.network.chat.TranslatableComponent;
 import net.minecraft.util.FormattedCharSequence;
 import net.minecraft.world.entity.player.Inventory;
-=======
-import net.minecraft.client.gui.FontRenderer;
-import net.minecraft.client.gui.IHasContainer;
-import net.minecraft.client.gui.screen.Screen;
-import net.minecraft.client.settings.KeyBinding;
-import net.minecraft.entity.player.PlayerInventory;
-import net.minecraft.util.IReorderingProcessor;
-import net.minecraft.util.text.ITextComponent;
-import net.minecraft.util.text.TranslationTextComponent;
->>>>>>> 92a0ef2b
 import org.lwjgl.glfw.GLFW;
 
 import javax.annotation.Nonnull;
@@ -55,14 +45,11 @@
     protected void init()
     {
         passEvents = true; // Pass mouse vents through to the game's mouse handler.
-<<<<<<< HEAD
-=======
         // First ensure we're still grabbing the mouse, so the user can look around. Then reset bits of state that
         // grabbing unsets.
->>>>>>> 92a0ef2b
         minecraft.mouseHandler.grabMouse();
         minecraft.screen = this;
-        KeyBinding.releaseAll();
+        KeyMapping.releaseAll();
 
         super.init();
         minecraft.keyboardHandler.setSendRepeatsToGui( true );

--- conflicted
+++ resolved
@@ -51,19 +51,11 @@
         y += CORNERS_BORDER + ICON_MARGIN;
 
         add.accept( new DynamicImageButton(
-<<<<<<< HEAD
-            screen, x, y, ICON_WIDTH, ICON_HEIGHT, () -> computer.isOn() ? 15 : 1, 1, ICON_TEX_Y_DIFF,
-            TEXTURE, TEX_SIZE, TEX_SIZE, b -> toggleComputer( computer ),
-            () -> computer.isOn() ? Arrays.asList(
-                Component.translatable( "gui.computercraft.tooltip.turn_off" ),
-                Component.translatable( "gui.computercraft.tooltip.turn_off.key" ).withStyle( ChatFormatting.GRAY )
-=======
             screen, x, y, ICON_WIDTH, ICON_HEIGHT, () -> isOn.getAsBoolean() ? 15 : 1, 1, ICON_TEX_Y_DIFF,
             TEXTURE, TEX_SIZE, TEX_SIZE, b -> toggleComputer( isOn, input ),
             () -> isOn.getAsBoolean() ? Arrays.asList(
-                new TranslatableComponent( "gui.computercraft.tooltip.turn_off" ),
-                new TranslatableComponent( "gui.computercraft.tooltip.turn_off.key" ).withStyle( ChatFormatting.GRAY )
->>>>>>> 158850be
+                Component.translatable( "gui.computercraft.tooltip.turn_off" ),
+                Component.translatable( "gui.computercraft.tooltip.turn_off.key" ).withStyle( ChatFormatting.GRAY )
             ) : Arrays.asList(
                 Component.translatable( "gui.computercraft.tooltip.turn_on" ),
                 Component.translatable( "gui.computercraft.tooltip.turn_off.key" ).withStyle( ChatFormatting.GRAY )

/*
 * This file is part of ComputerCraft - http://www.computercraft.info
 * Copyright Daniel Ratcliffe, 2011-2020. Do not distribute without permission.
 * Send enquiries to dratcliffe@gmail.com
 */
package dan200.computercraft.core.filesystem;

import dan200.computercraft.api.filesystem.FileOperationException;
import dan200.computercraft.api.filesystem.IMount;

import javax.annotation.Nonnull;
import java.io.IOException;
import java.nio.channels.ReadableByteChannel;
import java.nio.file.attribute.BasicFileAttributes;
import java.util.ArrayList;
import java.util.HashSet;
import java.util.List;
import java.util.Set;

public class ComboMount implements IMount
{
    private IMount[] m_parts;

    public ComboMount( IMount[] parts )
    {
        m_parts = parts;
    }

    // IMount implementation

    @Override
    public boolean exists( @Nonnull String path ) throws IOException
    {
        for( int i = m_parts.length - 1; i >= 0; --i )
        {
            IMount part = m_parts[i];
            if( part.exists( path ) )
            {
                return true;
            }
        }
        return false;
    }

    @Override
    public boolean isDirectory( @Nonnull String path ) throws IOException
    {
        for( int i = m_parts.length - 1; i >= 0; --i )
        {
            IMount part = m_parts[i];
            if( part.isDirectory( path ) )
            {
                return true;
            }
        }
        return false;
    }

    @Override
    public void list( @Nonnull String path, @Nonnull List<String> contents ) throws IOException
    {
        // Combine the lists from all the mounts
        List<String> foundFiles = null;
        int foundDirs = 0;
        for( int i = m_parts.length - 1; i >= 0; --i )
        {
            IMount part = m_parts[i];
            if( part.exists( path ) && part.isDirectory( path ) )
            {
                if( foundFiles == null )
                {
                    foundFiles = new ArrayList<>();
                }
                part.list( path, foundFiles );
                foundDirs++;
            }
        }

        if( foundDirs == 1 )
        {
            // We found one directory, so we know it already doesn't contain duplicates
            contents.addAll( foundFiles );
        }
        else if( foundDirs > 1 )
        {
            // We found multiple directories, so filter for duplicates
            Set<String> seen = new HashSet<>();
            for( String file : foundFiles )
            {
                if( seen.add( file ) )
                {
                    contents.add( file );
                }
            }
        }
        else
        {
            throw new FileOperationException( path, "Not a directory" );
        }
    }

    @Override
    public long getSize( @Nonnull String path ) throws IOException
    {
        for( int i = m_parts.length - 1; i >= 0; --i )
        {
            IMount part = m_parts[i];
            if( part.exists( path ) )
            {
                return part.getSize( path );
            }
        }
        throw new FileOperationException( path, "No such file" );
    }

    @Nonnull
    @Override
    public ReadableByteChannel openForRead( @Nonnull String path ) throws IOException
    {
        for( int i = m_parts.length - 1; i >= 0; --i )
        {
            IMount part = m_parts[i];
            if( part.exists( path ) && !part.isDirectory( path ) )
            {
                return part.openForRead( path );
            }
        }
        throw new FileOperationException( path, "No such file" );
    }
<<<<<<< HEAD
=======

    @Nonnull
    @Override
    public ReadableByteChannel openChannelForRead( @Nonnull String path ) throws IOException
    {
        for( int i = m_parts.length - 1; i >= 0; --i )
        {
            IMount part = m_parts[i];
            if( part.exists( path ) && !part.isDirectory( path ) )
            {
                return part.openChannelForRead( path );
            }
        }
        throw new FileOperationException( path, "No such file" );
    }

    @Nonnull
    @Override
    public BasicFileAttributes getAttributes( @Nonnull String path ) throws IOException
    {
        for( int i = m_parts.length - 1; i >= 0; --i )
        {
            IMount part = m_parts[i];
            if( part.exists( path ) && !part.isDirectory( path ) )
            {
                return part.getAttributes( path );
            }
        }
        throw new FileOperationException( path, "No such file" );
    }
>>>>>>> ee391ae9
}<|MERGE_RESOLUTION|>--- conflicted
+++ resolved
@@ -127,23 +127,6 @@
         }
         throw new FileOperationException( path, "No such file" );
     }
-<<<<<<< HEAD
-=======
-
-    @Nonnull
-    @Override
-    public ReadableByteChannel openChannelForRead( @Nonnull String path ) throws IOException
-    {
-        for( int i = m_parts.length - 1; i >= 0; --i )
-        {
-            IMount part = m_parts[i];
-            if( part.exists( path ) && !part.isDirectory( path ) )
-            {
-                return part.openChannelForRead( path );
-            }
-        }
-        throw new FileOperationException( path, "No such file" );
-    }
 
     @Nonnull
     @Override
@@ -159,5 +142,4 @@
         }
         throw new FileOperationException( path, "No such file" );
     }
->>>>>>> ee391ae9
 }
--- conflicted
+++ resolved
@@ -7,12 +7,8 @@
 
 import dan200.computercraft.shared.util.Colour;
 import dan200.computercraft.shared.util.Palette;
-<<<<<<< HEAD
 import net.minecraft.nbt.CompoundNBT;
-=======
-import net.minecraft.nbt.NBTTagCompound;
 import net.minecraft.network.PacketBuffer;
->>>>>>> 550ada2f
 
 public class Terminal
 {
@@ -331,9 +327,6 @@
         m_changed = false;
     }
 
-<<<<<<< HEAD
-    public synchronized CompoundNBT writeToNBT( CompoundNBT nbt )
-=======
     public synchronized void write( PacketBuffer buffer )
     {
         buffer.writeInt( m_cursorX );
@@ -390,8 +383,7 @@
         setChanged();
     }
 
-    public synchronized NBTTagCompound writeToNBT( NBTTagCompound nbt )
->>>>>>> 550ada2f
+    public synchronized CompoundNBT writeToNBT( CompoundNBT nbt )
     {
         nbt.putInt( "term_cursorX", m_cursorX );
         nbt.putInt( "term_cursorY", m_cursorY );

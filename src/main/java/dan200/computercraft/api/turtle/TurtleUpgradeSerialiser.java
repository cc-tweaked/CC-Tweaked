--- conflicted
+++ resolved
@@ -55,8 +55,7 @@
  *     "type": my_mod:my_upgrade",
  * }
  * }</pre>
-<<<<<<< HEAD
- *
+ * <p>
  * Finally, we need to register a model for our upgrade. This is done with
  * {@link ComputerCraftAPIClient#registerTurtleUpgradeModeller(TurtleUpgradeSerialiser, TurtleUpgradeModeller)}:
  *
@@ -64,10 +63,7 @@
  * // Register our model inside FMLClientSetupEvent
  * ComputerCraftAPIClient.registerTurtleUpgradeModeller(MY_UPGRADE.get(), TurtleUpgradeModeller.flatItem())
  * }</pre>
- *
-=======
  * <p>
->>>>>>> 158850be
  * {@link TurtleUpgradeDataProvider} provides a data provider to aid with generating these JSON files.
  *
  * @param <T> The type of turtle upgrade this is responsible for serialising.
@@ -111,11 +107,7 @@
     @Nonnull
     static <T extends ITurtleUpgrade> TurtleUpgradeSerialiser<T> simple( @Nonnull Function<ResourceLocation, T> factory )
     {
-<<<<<<< HEAD
-        class Impl extends SimpleSerialiser<T> implements TurtleUpgradeSerialiser<T>
-=======
-        final class Impl extends SimpleSerialiser<T, TurtleUpgradeSerialiser<?>> implements TurtleUpgradeSerialiser<T>
->>>>>>> 158850be
+        final class Impl extends SimpleSerialiser<T> implements TurtleUpgradeSerialiser<T>
         {
             private Impl( Function<ResourceLocation, T> constructor )
             {
@@ -138,11 +130,7 @@
     @Nonnull
     static <T extends ITurtleUpgrade> TurtleUpgradeSerialiser<T> simpleWithCustomItem( @Nonnull BiFunction<ResourceLocation, ItemStack, T> factory )
     {
-<<<<<<< HEAD
-        class Impl extends SerialiserWithCraftingItem<T> implements TurtleUpgradeSerialiser<T>
-=======
-        final class Impl extends SerialiserWithCraftingItem<T, TurtleUpgradeSerialiser<?>> implements TurtleUpgradeSerialiser<T>
->>>>>>> 158850be
+        final class Impl extends SerialiserWithCraftingItem<T> implements TurtleUpgradeSerialiser<T>
         {
             private Impl( BiFunction<ResourceLocation, ItemStack, T> factory )
             {

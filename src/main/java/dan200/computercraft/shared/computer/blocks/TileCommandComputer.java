/*
 * This file is part of ComputerCraft - http://www.computercraft.info
 * Copyright Daniel Ratcliffe, 2011-2019. Do not distribute without permission.
 * Send enquiries to dratcliffe@gmail.com
 */

package dan200.computercraft.shared.computer.blocks;

import dan200.computercraft.shared.computer.apis.CommandAPI;
import dan200.computercraft.shared.computer.core.ComputerFamily;
import dan200.computercraft.shared.computer.core.ServerComputer;
import dan200.computercraft.shared.util.NamedBlockEntityType;
import net.minecraft.command.CommandSource;
import net.minecraft.command.ICommandSource;
import net.minecraft.entity.player.EntityPlayer;
import net.minecraft.server.MinecraftServer;
import net.minecraft.tileentity.TileEntityType;
import net.minecraft.util.ResourceLocation;
import net.minecraft.util.math.Vec2f;
import net.minecraft.util.math.Vec3d;
import net.minecraft.util.text.ITextComponent;
import net.minecraft.util.text.TextComponentString;
import net.minecraft.util.text.TextComponentTranslation;
import net.minecraft.world.WorldServer;

import javax.annotation.Nonnull;
import java.util.HashMap;
import java.util.Map;

public class TileCommandComputer extends TileComputer
{
    public static final NamedBlockEntityType<TileCommandComputer> FACTORY = NamedBlockEntityType.create(
        new ResourceLocation( ComputerCraft.MOD_ID, "command_computer" ),
        f -> new TileCommandComputer( ComputerFamily.Command, f )
    );

    public class CommandReceiver implements ICommandSource
    {
        private final Map<Integer, String> output = new HashMap<>();

        public void clearOutput()
        {
            output.clear();
        }

        public Map<Integer, String> getOutput()
        {
            return output;
        }

        public Map<Integer, String> copyOutput()
        {
            return new HashMap<>( output );
        }

        @Override
        public void sendMessage( @Nonnull ITextComponent textComponent )
        {
            output.put( output.size() + 1, textComponent.getString() );
        }

        @Override
        public boolean shouldReceiveFeedback()
        {
            return getWorld().getGameRules().getBoolean( "sendCommandFeedback" );
        }

        @Override
        public boolean shouldReceiveErrors()
        {
            return true;
        }

        @Override
        public boolean allowLogging()
        {
            return getWorld().getGameRules().getBoolean( "commandBlockOutput" );
        }
    }

    private final CommandReceiver receiver;

    public TileCommandComputer( ComputerFamily family, TileEntityType<? extends TileCommandComputer> type )
    {
        super( family, type );
        this.receiver = new CommandReceiver();
    }

    public CommandReceiver getReceiver()
    {
        return receiver;
    }

    public CommandSource getSource()
    {
        ServerComputer computer = TileCommandComputer.this.getServerComputer();
        String name = "@";
        if( computer != null )
        {
            String label = computer.getLabel();
            if( label != null ) name = label;
        }

        return new CommandSource( receiver,
            new Vec3d( pos.getX() + 0.5, pos.getY() + 0.5, pos.getZ() + 0.5 ), Vec2f.ZERO,
            (WorldServer) getWorld(), 2,
            name, new TextComponentString( name ),
            getWorld().getServer(), null
        );
    }

    @Override
    protected ServerComputer createComputer( int instanceID, int id )
    {
        ServerComputer computer = super.createComputer( instanceID, id );
        computer.addAPI( new CommandAPI( this ) );
        return computer;
    }

    @Override
    public boolean isUsable( EntityPlayer player, boolean ignoreRange )
    {
        MinecraftServer server = player.getServer();
        if( server == null || !server.isCommandBlockEnabled() )
        {
            player.sendStatusMessage( new TextComponentTranslation( "advMode.notEnabled" ), true );
            return false;
        }
<<<<<<< HEAD
        else if( player.canUseCommandBlock() )
=======
        else if( !player.canUseCommandBlock() )
>>>>>>> 259665d9
        {
            player.sendMessage( new TextComponentTranslation( "advMode.notAllowed" ) );
            return false;
        }
        else
        {
<<<<<<< HEAD
            player.sendStatusMessage( new TextComponentTranslation( "advMode.notAllowed" ), true );
            return false;
=======
            return super.isUsable( player, ignoreRange );
>>>>>>> 259665d9
        }
    }
}<|MERGE_RESOLUTION|>--- conflicted
+++ resolved
@@ -6,6 +6,7 @@
 
 package dan200.computercraft.shared.computer.blocks;
 
+import dan200.computercraft.ComputerCraft;
 import dan200.computercraft.shared.computer.apis.CommandAPI;
 import dan200.computercraft.shared.computer.core.ComputerFamily;
 import dan200.computercraft.shared.computer.core.ServerComputer;
@@ -126,23 +127,14 @@
             player.sendStatusMessage( new TextComponentTranslation( "advMode.notEnabled" ), true );
             return false;
         }
-<<<<<<< HEAD
-        else if( player.canUseCommandBlock() )
-=======
         else if( !player.canUseCommandBlock() )
->>>>>>> 259665d9
         {
-            player.sendMessage( new TextComponentTranslation( "advMode.notAllowed" ) );
+            player.sendStatusMessage( new TextComponentTranslation( "advMode.notAllowed" ), true );
             return false;
         }
         else
         {
-<<<<<<< HEAD
-            player.sendStatusMessage( new TextComponentTranslation( "advMode.notAllowed" ), true );
-            return false;
-=======
             return super.isUsable( player, ignoreRange );
->>>>>>> 259665d9
         }
     }
 }
/*
 * This file is part of ComputerCraft - http://www.computercraft.info
 * Copyright Daniel Ratcliffe, 2011-2021. Do not distribute without permission.
 * Send enquiries to dratcliffe@gmail.com
 */

package dan200.computercraft.shared.computer.recipe;

import com.google.gson.JsonObject;
import dan200.computercraft.shared.computer.core.ComputerFamily;
import dan200.computercraft.shared.util.RecipeUtil;
import net.minecraft.item.ItemStack;
import net.minecraft.network.PacketByteBuf;
import net.minecraft.recipe.Ingredient;
import net.minecraft.recipe.RecipeSerializer;
import net.minecraft.util.Identifier;
import net.minecraft.util.JsonHelper;
import net.minecraft.util.collection.DefaultedList;

import javax.annotation.Nonnull;

public abstract class ComputerFamilyRecipe extends ComputerConvertRecipe
{
    private final ComputerFamily family;

    public ComputerFamilyRecipe( Identifier identifier, String group, int width, int height, DefaultedList<Ingredient> ingredients, ItemStack result,
                                 ComputerFamily family )
    {
        super( identifier, group, width, height, ingredients, result );
        this.family = family;
    }

    public ComputerFamily getFamily()
    {
        return family;
    }

    public abstract static class Serializer<T extends ComputerFamilyRecipe> implements RecipeSerializer<T>
    {
        @Nonnull
        @Override
        public T read( @Nonnull Identifier identifier, @Nonnull JsonObject json )
        {
            String group = JsonHelper.getString( json, "group", "" );
            ComputerFamily family = RecipeUtil.getFamily( json, "family" );

            RecipeUtil.ShapedTemplate template = RecipeUtil.getTemplate( json );
<<<<<<< HEAD
            ItemStack result = getItem( JsonHelper.getObject( json, "result" ) );
=======
            ItemStack result = outputFromJson( JsonHelper.getObject( json, "result" ) );
>>>>>>> c85a8061

            return create( identifier, group, template.width, template.height, template.ingredients, result, family );
        }

        protected abstract T create( Identifier identifier, String group, int width, int height, DefaultedList<Ingredient> ingredients, ItemStack result,
                                     ComputerFamily family );

        @Nonnull
        @Override
        public T read( @Nonnull Identifier identifier, @Nonnull PacketByteBuf buf )
        {
            int width = buf.readVarInt();
            int height = buf.readVarInt();
            String group = buf.readString( Short.MAX_VALUE );

            DefaultedList<Ingredient> ingredients = DefaultedList.ofSize( width * height, Ingredient.EMPTY );
            for( int i = 0; i < ingredients.size(); i++ )
            {
                ingredients.set( i, Ingredient.fromPacket( buf ) );
            }

            ItemStack result = buf.readItemStack();
            ComputerFamily family = buf.readEnumConstant( ComputerFamily.class );
            return create( identifier, group, width, height, ingredients, result, family );
        }

        @Override
        public void write( @Nonnull PacketByteBuf buf, @Nonnull T recipe )
        {
            buf.writeVarInt( recipe.getWidth() );
            buf.writeVarInt( recipe.getHeight() );
            buf.writeString( recipe.getGroup() );
            for( Ingredient ingredient : recipe.getIngredients() )
            {
                ingredient.write( buf );
            }
            buf.writeItemStack( recipe.getOutput() );
            buf.writeEnumConstant( recipe.getFamily() );
        }
    }
}<|MERGE_RESOLUTION|>--- conflicted
+++ resolved
@@ -45,11 +45,7 @@
             ComputerFamily family = RecipeUtil.getFamily( json, "family" );
 
             RecipeUtil.ShapedTemplate template = RecipeUtil.getTemplate( json );
-<<<<<<< HEAD
-            ItemStack result = getItem( JsonHelper.getObject( json, "result" ) );
-=======
             ItemStack result = outputFromJson( JsonHelper.getObject( json, "result" ) );
->>>>>>> c85a8061
 
             return create( identifier, group, template.width, template.height, template.ingredients, result, family );
         }

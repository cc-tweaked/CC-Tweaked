--- conflicted
+++ resolved
@@ -45,11 +45,7 @@
             if( id >= 0 )
             {
                 list.add( new TranslationTextComponent( "gui.computercraft.tooltip.computer_id", id )
-<<<<<<< HEAD
-                    .mergeStyle( TextFormatting.GRAY ) );
-=======
                     .withStyle( TextFormatting.GRAY ) );
->>>>>>> 34b5ede3
             }
         }
     }

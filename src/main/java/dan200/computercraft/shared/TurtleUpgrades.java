--- conflicted
+++ resolved
@@ -12,8 +12,8 @@
 import dan200.computercraft.shared.computer.core.ComputerFamily;
 import dan200.computercraft.shared.util.InventoryUtil;
 import net.minecraft.item.ItemStack;
-import net.minecraftforge.fml.common.Loader;
-import net.minecraftforge.fml.common.ModContainer;
+import net.minecraftforge.fml.ModContainer;
+import net.minecraftforge.fml.ModLoadingContext;
 
 import javax.annotation.Nonnull;
 import javax.annotation.Nullable;
@@ -22,56 +22,13 @@
 public final class TurtleUpgrades
 {
     private static final Map<String, ITurtleUpgrade> upgrades = new HashMap<>();
-<<<<<<< HEAD
-=======
-    private static final Int2ObjectMap<ITurtleUpgrade> legacyUpgrades = new Int2ObjectOpenHashMap<>();
     private static final IdentityHashMap<ITurtleUpgrade, String> upgradeOwners = new IdentityHashMap<>();
->>>>>>> 259665d9
 
     public static void register( @Nonnull ITurtleUpgrade upgrade )
     {
         Preconditions.checkNotNull( upgrade, "upgrade cannot be null" );
 
-<<<<<<< HEAD
         String id = upgrade.getUpgradeId().toString();
-=======
-        int id = upgrade.getLegacyUpgradeID();
-        if( id >= 0 && id < 64 )
-        {
-            String message = getMessage( upgrade, "Legacy UpgradeID '" + id + "' is reserved by ComputerCraft" );
-            ComputerCraft.log.error( message );
-            throw new RuntimeException( message );
-        }
-
-        registerInternal( upgrade );
-    }
-
-    static void registerInternal( ITurtleUpgrade upgrade )
-    {
-        Preconditions.checkNotNull( upgrade, "upgrade cannot be null" );
-
-        // Check conditions
-        int legacyId = upgrade.getLegacyUpgradeID();
-        if( legacyId >= 0 )
-        {
-            if( legacyId >= Short.MAX_VALUE )
-            {
-                String message = getMessage( upgrade, "UpgradeID '" + legacyId + "' is out of range" );
-                ComputerCraft.log.error( message );
-                throw new RuntimeException( message );
-            }
-
-            ITurtleUpgrade existing = legacyUpgrades.get( legacyId );
-            if( existing != null )
-            {
-                String message = getMessage( upgrade, "UpgradeID '" + legacyId + "' is already registered by '" + existing.getUnlocalisedAdjective() + " Turtle'" );
-                ComputerCraft.log.error( message );
-                throw new RuntimeException( message );
-            }
-        }
-
-        String id = upgrade.getUpgradeID().toString();
->>>>>>> 259665d9
         ITurtleUpgrade existing = upgrades.get( id );
         if( existing != null )
         {
@@ -80,7 +37,7 @@
 
         upgrades.put( id, upgrade );
 
-        ModContainer mc = Loader.instance().activeModContainer();
+        ModContainer mc = ModLoadingContext.get().getActiveContainer();
         if( mc != null && mc.getModId() != null ) upgradeOwners.put( upgrade, mc.getModId() );
     }
 

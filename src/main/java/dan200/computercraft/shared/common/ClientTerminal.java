/*
 * This file is part of ComputerCraft - http://www.computercraft.info
 * Copyright Daniel Ratcliffe, 2011-2020. Do not distribute without permission.
 * Send enquiries to dratcliffe@gmail.com
 */
package dan200.computercraft.shared.common;

import dan200.computercraft.core.terminal.Terminal;
<<<<<<< HEAD
import net.minecraft.nbt.CompoundNBT;
=======
import io.netty.buffer.Unpooled;
import net.minecraft.nbt.NBTTagCompound;
import net.minecraft.network.PacketBuffer;
>>>>>>> 550ada2f

public class ClientTerminal implements ITerminal
{
    private boolean m_colour;
    private Terminal m_terminal;
    private boolean m_terminalChanged;

    public ClientTerminal( boolean colour )
    {
        m_colour = colour;
        m_terminal = null;
        m_terminalChanged = false;
    }

    public boolean pollTerminalChanged()
    {
        boolean changed = m_terminalChanged;
        m_terminalChanged = false;

        Terminal terminal = m_terminal;
        if( terminal != null ) terminal.clearChanged();

        return changed;
    }

    // ITerminal implementation

    @Override
    public Terminal getTerminal()
    {
        return m_terminal;
    }

    @Override
    public boolean isColour()
    {
        return m_colour;
    }

    public void readDescription( CompoundNBT nbt )
    {
        m_colour = nbt.getBoolean( "colour" );
        if( nbt.contains( "terminal" ) )
        {
<<<<<<< HEAD
            CompoundNBT terminal = nbt.getCompound( "terminal" );
            resizeTerminal( terminal.getInt( "term_width" ), terminal.getInt( "term_height" ) );
            m_terminal.readFromNBT( terminal );
=======
            NBTTagCompound terminal = nbt.getCompoundTag( "terminal" );
            resizeTerminal( terminal.getInteger( "term_width" ), terminal.getInteger( "term_height" ) );
            m_terminal.read( new PacketBuffer( Unpooled.wrappedBuffer( terminal.getByteArray( "term_contents" ) ) ) );
>>>>>>> 550ada2f
        }
        else
        {
            deleteTerminal();
        }
    }

    private void resizeTerminal( int width, int height )
    {
        if( m_terminal == null )
        {
            m_terminal = new Terminal( width, height, () -> m_terminalChanged = true );
            m_terminalChanged = true;
        }
        else
        {
            m_terminal.resize( width, height );
        }
    }

    private void deleteTerminal()
    {
        if( m_terminal != null )
        {
            m_terminal = null;
            m_terminalChanged = true;
        }
    }
}<|MERGE_RESOLUTION|>--- conflicted
+++ resolved
@@ -6,13 +6,9 @@
 package dan200.computercraft.shared.common;
 
 import dan200.computercraft.core.terminal.Terminal;
-<<<<<<< HEAD
+import io.netty.buffer.Unpooled;
 import net.minecraft.nbt.CompoundNBT;
-=======
-import io.netty.buffer.Unpooled;
-import net.minecraft.nbt.NBTTagCompound;
 import net.minecraft.network.PacketBuffer;
->>>>>>> 550ada2f
 
 public class ClientTerminal implements ITerminal
 {
@@ -57,15 +53,9 @@
         m_colour = nbt.getBoolean( "colour" );
         if( nbt.contains( "terminal" ) )
         {
-<<<<<<< HEAD
             CompoundNBT terminal = nbt.getCompound( "terminal" );
             resizeTerminal( terminal.getInt( "term_width" ), terminal.getInt( "term_height" ) );
-            m_terminal.readFromNBT( terminal );
-=======
-            NBTTagCompound terminal = nbt.getCompoundTag( "terminal" );
-            resizeTerminal( terminal.getInteger( "term_width" ), terminal.getInteger( "term_height" ) );
             m_terminal.read( new PacketBuffer( Unpooled.wrappedBuffer( terminal.getByteArray( "term_contents" ) ) ) );
->>>>>>> 550ada2f
         }
         else
         {

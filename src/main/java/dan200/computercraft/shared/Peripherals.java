/*
 * This file is part of ComputerCraft - http://www.computercraft.info
 * Copyright Daniel Ratcliffe, 2011-2021. Do not distribute without permission.
 * Send enquiries to dratcliffe@gmail.com
 */

package dan200.computercraft.shared;

import java.util.Collection;
import java.util.LinkedHashSet;
import java.util.Objects;

import javax.annotation.Nonnull;
import javax.annotation.Nullable;

import dan200.computercraft.ComputerCraft;
import dan200.computercraft.api.peripheral.IPeripheral;
import dan200.computercraft.api.peripheral.IPeripheralProvider;

import dan200.computercraft.shared.peripheral.generic.GenericPeripheralProvider;
import net.minecraft.block.entity.BlockEntity;
import net.minecraft.util.math.BlockPos;
import net.minecraft.util.math.Direction;
import net.minecraft.world.World;

public final class Peripherals {
    private static final Collection<IPeripheralProvider> providers = new LinkedHashSet<>();

    private Peripherals() {}

    public static synchronized void register(@Nonnull IPeripheralProvider provider) {
        Objects.requireNonNull(provider, "provider cannot be null");
        providers.add(provider);
    }

    @Nullable
    public static IPeripheral getPeripheral(World world, BlockPos pos, Direction side) {
<<<<<<< HEAD
        return World.isInBuildLimit(pos) && !world.isClient ? getPeripheralAt(world, pos, side) : null;
=======
        return World.isValid(pos) && !world.isClient ? getPeripheralAt(world, pos, side) : null;
>>>>>>> b0782ec3
    }

    @Nullable
    private static IPeripheral getPeripheralAt(World world, BlockPos pos, Direction side) {
        // Try the handlers in order:
        for (IPeripheralProvider peripheralProvider : providers) {
            try {
                IPeripheral peripheral = peripheralProvider.getPeripheral(world, pos, side);
                if (peripheral != null) {
                    return peripheral;
                }
            } catch (Exception e) {
                ComputerCraft.log.error("Peripheral provider " + peripheralProvider + " errored.", e);
            }
        }

        return GenericPeripheralProvider.getPeripheral(world, pos, side);
    }

}<|MERGE_RESOLUTION|>--- conflicted
+++ resolved
@@ -35,11 +35,7 @@
 
     @Nullable
     public static IPeripheral getPeripheral(World world, BlockPos pos, Direction side) {
-<<<<<<< HEAD
         return World.isInBuildLimit(pos) && !world.isClient ? getPeripheralAt(world, pos, side) : null;
-=======
-        return World.isValid(pos) && !world.isClient ? getPeripheralAt(world, pos, side) : null;
->>>>>>> b0782ec3
     }
 
     @Nullable

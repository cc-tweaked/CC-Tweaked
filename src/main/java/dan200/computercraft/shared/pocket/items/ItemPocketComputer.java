--- conflicted
+++ resolved
@@ -64,11 +64,6 @@
     {
         super( settings );
         this.family = family;
-<<<<<<< HEAD
-=======
-        addProperty( new ResourceLocation( ComputerCraft.MOD_ID, "state" ), COMPUTER_STATE );
-        addProperty( new ResourceLocation( ComputerCraft.MOD_ID, "coloured" ), COMPUTER_COLOURED );
->>>>>>> 34b5ede3
     }
 
     public ItemStack create( int id, String label, int colour, IPocketUpgrade upgrade )
@@ -197,11 +192,7 @@
             if( id >= 0 )
             {
                 list.add( new TranslationTextComponent( "gui.computercraft.tooltip.computer_id", id )
-<<<<<<< HEAD
-                    .mergeStyle( TextFormatting.GRAY ) );
-=======
                     .withStyle( TextFormatting.GRAY ) );
->>>>>>> 34b5ede3
             }
         }
     }

/*
 * This file is part of ComputerCraft - http://www.computercraft.info
 * Copyright Daniel Ratcliffe, 2011-2019. Do not distribute without permission.
 * Send enquiries to dratcliffe@gmail.com
 */

package dan200.computercraft.shared.pocket.items;

import com.google.common.base.Objects;
import dan200.computercraft.ComputerCraft;
import dan200.computercraft.api.ComputerCraftAPI;
import dan200.computercraft.api.filesystem.IMount;
import dan200.computercraft.api.media.IMedia;
import dan200.computercraft.api.pocket.IPocketUpgrade;
import dan200.computercraft.shared.PocketUpgrades;
import dan200.computercraft.shared.common.IColouredItem;
import dan200.computercraft.shared.computer.core.ClientComputer;
import dan200.computercraft.shared.computer.core.ComputerFamily;
import dan200.computercraft.shared.computer.core.ComputerState;
import dan200.computercraft.shared.computer.core.ServerComputer;
import dan200.computercraft.shared.computer.items.IComputerItem;
import dan200.computercraft.shared.pocket.apis.PocketAPI;
import dan200.computercraft.shared.pocket.core.PocketServerComputer;
import net.minecraft.client.util.ITooltipFlag;
import net.minecraft.entity.Entity;
import net.minecraft.entity.player.EntityPlayer;
import net.minecraft.inventory.IInventory;
import net.minecraft.item.IItemPropertyGetter;
import net.minecraft.item.Item;
import net.minecraft.item.ItemGroup;
import net.minecraft.item.ItemStack;
import net.minecraft.nbt.NBTTagCompound;
import net.minecraft.util.*;
import net.minecraft.util.text.ITextComponent;
import net.minecraft.util.text.TextComponentString;
import net.minecraft.util.text.TextComponentTranslation;
import net.minecraft.util.text.TextFormatting;
import net.minecraft.world.World;
import net.minecraftforge.api.distmarker.Dist;
import net.minecraftforge.api.distmarker.OnlyIn;

import javax.annotation.Nonnull;
import javax.annotation.Nullable;
import java.util.List;

public class ItemPocketComputer extends Item implements IComputerItem, IMedia, IColouredItem
{
    private static final String NBT_UPGRADE = "Upgrade";
    private static final String NBT_UPGRADE_INFO = "UpgradeInfo";
    public static final String NBT_LIGHT = "Light";

    private static final String NBT_INSTANCE = "Instanceid";
    private static final String NBT_SESSION = "SessionId";

    private final ComputerFamily family;

    public ItemPocketComputer( Properties settings, ComputerFamily family )
    {
        super( settings );
        this.family = family;
        addPropertyOverride( new ResourceLocation( ComputerCraft.MOD_ID, "state" ), COMPUTER_STATE );
        addPropertyOverride( new ResourceLocation( ComputerCraft.MOD_ID, "coloured" ), COMPUTER_COLOURED );
    }

    public ItemStack create( int id, String label, int colour, IPocketUpgrade upgrade )
    {
        ItemStack result = new ItemStack( this );
        if( id >= 0 ) result.getOrCreateTag().putInt( NBT_ID, id );
        if( label != null ) result.setDisplayName( new TextComponentString( label ) );
        if( upgrade != null ) result.getOrCreateTag().putString( NBT_UPGRADE, upgrade.getUpgradeID().toString() );
        if( colour != -1 ) result.getOrCreateTag().putInt( NBT_COLOUR, colour );
        return result;
    }

    @Override
    public void fillItemGroup( @Nonnull ItemGroup group, @Nonnull NonNullList<ItemStack> stacks )
    {
        if( !isInGroup( group ) ) return;
        stacks.add( create( -1, null, -1, null ) );
        for( IPocketUpgrade upgrade : PocketUpgrades.getVanillaUpgrades() )
        {
            stacks.add( create( -1, null, -1, upgrade ) );
        }
    }

    @Override
    public void inventoryTick( ItemStack stack, World world, Entity entity, int slotNum, boolean selected )
    {
        if( !world.isRemote )
        {
            // Server side
            IInventory inventory = (entity instanceof EntityPlayer) ? ((EntityPlayer) entity).inventory : null;
            PocketServerComputer computer = createServerComputer( world, inventory, entity, stack );
            if( computer != null )
            {
                IPocketUpgrade upgrade = getUpgrade( stack );

                // Ping computer
                computer.keepAlive();
                computer.setWorld( world );
                computer.updateValues( entity, stack, upgrade );

                // Sync ID
                int id = computer.getID();
                if( id != getComputerID( stack ) )
                {
                    setComputerID( stack, id );
                    if( inventory != null )
                    {
                        inventory.markDirty();
                    }
                }

                // Sync label
                String label = computer.getLabel();
                if( !Objects.equal( label, getLabel( stack ) ) )
                {
                    setLabel( stack, label );
                    if( inventory != null )
                    {
                        inventory.markDirty();
                    }
                }

                // Update pocket upgrade
                if( upgrade != null )
                {
                    upgrade.update( computer, computer.getPeripheral( 2 ) );
                }
            }
        }
    }

    @Nonnull
    @Override
    public ActionResult<ItemStack> onItemRightClick( World world, EntityPlayer player, @Nonnull EnumHand hand )
    {
        ItemStack stack = player.getHeldItem( hand );
        if( !world.isRemote )
        {
            PocketServerComputer computer = createServerComputer( world, player.inventory, player, stack );

            boolean stop = false;
            if( computer != null )
            {
                computer.turnOn();

                IPocketUpgrade upgrade = getUpgrade( stack );
                if( upgrade != null )
                {
                    computer.updateValues( player, stack, upgrade );
                    stop = upgrade.onRightClick( world, computer, computer.getPeripheral( 2 ) );
                }
            }

            if( !stop ) ComputerCraft.openPocketComputerGUI( player, hand );
        }
        return new ActionResult<>( EnumActionResult.SUCCESS, stack );
    }

    @Nonnull
    @Override
    public ITextComponent getDisplayName( @Nonnull ItemStack stack )
    {
        String baseString = getTranslationKey( stack );
        IPocketUpgrade upgrade = getUpgrade( stack );
        if( upgrade != null )
        {
<<<<<<< HEAD
            return new TextComponentTranslation( baseString + ".upgraded",
                new TextComponentTranslation( upgrade.getUnlocalisedAdjective() )
=======
            return StringUtil.translateFormatted(
                baseString + ".upgraded.name",
                StringUtil.translate( upgrade.getUnlocalisedAdjective() )
>>>>>>> 259665d9
            );
        }
        else
        {
<<<<<<< HEAD
            return super.getDisplayName( stack );
=======
            return StringUtil.translate( baseString + ".name" );
>>>>>>> 259665d9
        }
    }

    @Override
    public void addInformation( @Nonnull ItemStack stack, @Nullable World world, List<ITextComponent> list, ITooltipFlag flag )
    {
        if( flag.isAdvanced() )
        {
            int id = getComputerID( stack );
<<<<<<< HEAD
            if( id >= 0 )
            {
                list.add( new TextComponentTranslation( "gui.computercraft.tooltip.computer_id", id )
                    .applyTextStyle( TextFormatting.GRAY ) );
            }
=======
            if( id >= 0 ) list.add( StringUtil.translateFormatted( "gui.computercraft.tooltip.computer_id", id ) );
        }
    }

    @Nullable
    @Override
    public String getCreatorModId( ItemStack stack )
    {
        IPocketUpgrade upgrade = getUpgrade( stack );
        if( upgrade != null )
        {
            // If we're a non-vanilla, non-CC upgrade then return whichever mod this upgrade
            // belongs to.
            String mod = PocketUpgrades.getOwner( upgrade );
            if( mod != null && !mod.equals( ComputerCraft.MOD_ID ) ) return mod;
>>>>>>> 259665d9
        }

        return super.getCreatorModId( stack );
    }

    public PocketServerComputer createServerComputer( final World world, IInventory inventory, Entity entity, @Nonnull ItemStack stack )
    {
        if( world.isRemote )
        {
            return null;
        }

        PocketServerComputer computer;
        int instanceID = getInstanceID( stack );
        int sessionID = getSessionID( stack );
        int correctSessionID = ComputerCraft.serverComputerRegistry.getSessionID();

        if( instanceID >= 0 && sessionID == correctSessionID &&
            ComputerCraft.serverComputerRegistry.contains( instanceID ) )
        {
            computer = (PocketServerComputer) ComputerCraft.serverComputerRegistry.get( instanceID );
        }
        else
        {
            if( instanceID < 0 || sessionID != correctSessionID )
            {
                instanceID = ComputerCraft.serverComputerRegistry.getUnusedInstanceID();
                setInstanceID( stack, instanceID );
                setSessionID( stack, correctSessionID );
            }
            int computerID = getComputerID( stack );
            if( computerID < 0 )
            {
                computerID = ComputerCraftAPI.createUniqueNumberedSaveDir( world, "computer" );
                setComputerID( stack, computerID );
            }
            computer = new PocketServerComputer(
                world,
                computerID,
                getLabel( stack ),
                instanceID,
                getFamily()
            );
            computer.updateValues( entity, stack, getUpgrade( stack ) );
            computer.addAPI( new PocketAPI( computer ) );
            ComputerCraft.serverComputerRegistry.add( instanceID, computer );
            if( inventory != null )
            {
                inventory.markDirty();
            }
        }
        computer.setWorld( world );
        return computer;
    }

    public static ServerComputer getServerComputer( @Nonnull ItemStack stack )
    {
        int instanceID = getInstanceID( stack );
        if( instanceID >= 0 )
        {
            return ComputerCraft.serverComputerRegistry.get( instanceID );
        }
        return null;
    }

    public static ClientComputer createClientComputer( @Nonnull ItemStack stack )
    {
        int instanceID = getInstanceID( stack );
        if( instanceID >= 0 )
        {
            if( !ComputerCraft.clientComputerRegistry.contains( instanceID ) )
            {
                ComputerCraft.clientComputerRegistry.add( instanceID, new ClientComputer( instanceID ) );
            }
            return ComputerCraft.clientComputerRegistry.get( instanceID );
        }
        return null;
    }

    private static ClientComputer getClientComputer( @Nonnull ItemStack stack )
    {
        int instanceID = getInstanceID( stack );
        if( instanceID >= 0 )
        {
            return ComputerCraft.clientComputerRegistry.get( instanceID );
        }
        return null;
    }

    // IComputerItem implementation

    private void setComputerID( @Nonnull ItemStack stack, int computerID )
    {
        stack.getOrCreateTag().putInt( NBT_ID, computerID );
    }

    @Override
    public String getLabel( @Nonnull ItemStack stack )
    {
        return IComputerItem.super.getLabel( stack );
    }

    @Override
    public ComputerFamily getFamily()
    {
        return family;
    }

    @Override
    public ItemStack withFamily( @Nonnull ItemStack stack, @Nonnull ComputerFamily family )
    {
        return PocketComputerItemFactory.create(
            getComputerID( stack ), getLabel( stack ), getColour( stack ),
            family, getUpgrade( stack )
        );
    }

    // IMedia

    @Override
    public boolean setLabel( @Nonnull ItemStack stack, String label )
    {
        if( label != null )
        {
            stack.setDisplayName( new TextComponentString( label ) );
        }
        else
        {
            stack.clearCustomName();
        }
        return true;
    }

    @Override
    public IMount createDataMount( @Nonnull ItemStack stack, @Nonnull World world )
    {
        int id = getComputerID( stack );
        if( id >= 0 )
        {
            return ComputerCraftAPI.createSaveDirMount( world, "computer/" + id, ComputerCraft.computerSpaceLimit );
        }
        return null;
    }

    private static int getInstanceID( @Nonnull ItemStack stack )
    {
        NBTTagCompound compound = stack.getTag();
        return compound != null && compound.contains( NBT_INSTANCE ) ? compound.getInt( NBT_INSTANCE ) : -1;
    }

    private static void setInstanceID( @Nonnull ItemStack stack, int instanceID )
    {
        stack.getOrCreateTag().putInt( NBT_INSTANCE, instanceID );
    }

    private static int getSessionID( @Nonnull ItemStack stack )
    {
        NBTTagCompound compound = stack.getTag();
        return compound != null && compound.contains( NBT_SESSION ) ? compound.getInt( NBT_SESSION ) : -1;
    }

    private static void setSessionID( @Nonnull ItemStack stack, int sessionID )
    {
        stack.getOrCreateTag().putInt( NBT_SESSION, sessionID );
    }

    @OnlyIn( Dist.CLIENT )
    public static ComputerState getState( @Nonnull ItemStack stack )
    {
        ClientComputer computer = getClientComputer( stack );
        if( computer != null && computer.isOn() )
        {
            return computer.isCursorDisplayed() ? ComputerState.BLINKING : ComputerState.ON;
        }
        return ComputerState.OFF;
    }

    @OnlyIn( Dist.CLIENT )
    public static int getLightState( @Nonnull ItemStack stack )
    {
        ClientComputer computer = getClientComputer( stack );
        if( computer != null && computer.isOn() )
        {
            NBTTagCompound computerNBT = computer.getUserData();
            if( computerNBT != null && computerNBT.contains( NBT_LIGHT ) )
            {
                return computerNBT.getInt( NBT_LIGHT );
            }
        }
        return -1;
    }

    public static IPocketUpgrade getUpgrade( @Nonnull ItemStack stack )
    {
        NBTTagCompound compound = stack.getTag();
        return compound != null && compound.contains( NBT_UPGRADE )
            ? PocketUpgrades.get( compound.getString( NBT_UPGRADE ) ) : null;

    }

    public static void setUpgrade( @Nonnull ItemStack stack, IPocketUpgrade upgrade )
    {
        NBTTagCompound compound = stack.getOrCreateTag();

        if( upgrade == null )
        {
            compound.remove( NBT_UPGRADE );
        }
        else
        {
            compound.putString( NBT_UPGRADE, upgrade.getUpgradeID().toString() );
        }

        compound.remove( NBT_UPGRADE_INFO );
    }

    public static NBTTagCompound getUpgradeInfo( @Nonnull ItemStack stack )
    {
        return stack.getOrCreateChildTag( NBT_UPGRADE_INFO );
    }

    private static final IItemPropertyGetter COMPUTER_STATE = ( stack, world, player ) -> getState( stack ).ordinal();
    private static final IItemPropertyGetter COMPUTER_COLOURED = ( stack, world, player ) -> IColouredItem.getColourBasic( stack ) != -1 ? 1 : 0;
}<|MERGE_RESOLUTION|>--- conflicted
+++ resolved
@@ -166,23 +166,13 @@
         IPocketUpgrade upgrade = getUpgrade( stack );
         if( upgrade != null )
         {
-<<<<<<< HEAD
             return new TextComponentTranslation( baseString + ".upgraded",
                 new TextComponentTranslation( upgrade.getUnlocalisedAdjective() )
-=======
-            return StringUtil.translateFormatted(
-                baseString + ".upgraded.name",
-                StringUtil.translate( upgrade.getUnlocalisedAdjective() )
->>>>>>> 259665d9
             );
         }
         else
         {
-<<<<<<< HEAD
             return super.getDisplayName( stack );
-=======
-            return StringUtil.translate( baseString + ".name" );
->>>>>>> 259665d9
         }
     }
 
@@ -192,14 +182,11 @@
         if( flag.isAdvanced() )
         {
             int id = getComputerID( stack );
-<<<<<<< HEAD
             if( id >= 0 )
             {
                 list.add( new TextComponentTranslation( "gui.computercraft.tooltip.computer_id", id )
                     .applyTextStyle( TextFormatting.GRAY ) );
             }
-=======
-            if( id >= 0 ) list.add( StringUtil.translateFormatted( "gui.computercraft.tooltip.computer_id", id ) );
         }
     }
 
@@ -214,7 +201,6 @@
             // belongs to.
             String mod = PocketUpgrades.getOwner( upgrade );
             if( mod != null && !mod.equals( ComputerCraft.MOD_ID ) ) return mod;
->>>>>>> 259665d9
         }
 
         return super.getCreatorModId( stack );

/*
 * This file is part of ComputerCraft - http://www.computercraft.info
 * Copyright Daniel Ratcliffe, 2011-2022. Do not distribute without permission.
 * Send enquiries to dratcliffe@gmail.com
 */
package dan200.computercraft.shared.pocket.peripherals;

import dan200.computercraft.api.peripheral.IPeripheral;
import dan200.computercraft.api.pocket.AbstractPocketUpgrade;
import dan200.computercraft.api.pocket.IPocketAccess;
<<<<<<< HEAD
import dan200.computercraft.shared.peripheral.speaker.UpgradeSpeakerPeripheral;
import net.minecraft.resources.ResourceLocation;
import net.minecraft.world.entity.Entity;
import net.minecraft.world.item.ItemStack;
=======
import dan200.computercraft.shared.Registry;
import net.minecraft.util.ResourceLocation;
>>>>>>> 9cb7a5be

import javax.annotation.Nonnull;
import javax.annotation.Nullable;

public class PocketSpeaker extends AbstractPocketUpgrade
{
    public PocketSpeaker( ResourceLocation id, ItemStack item )
    {
        super( id, UpgradeSpeakerPeripheral.ADJECTIVE, item );
    }

    @Nullable
    @Override
    public IPeripheral createPeripheral( @Nonnull IPocketAccess access )
    {
        return new PocketSpeakerPeripheral( access );
    }

    @Override
    public void update( @Nonnull IPocketAccess access, @Nullable IPeripheral peripheral )
    {
<<<<<<< HEAD
        if( !(peripheral instanceof PocketSpeakerPeripheral speaker) ) return;

        Entity entity = access.getEntity();
        if( entity != null )
        {
            speaker.setLocation( entity.getCommandSenderWorld(), entity.getEyePosition( 1 ) );
        }

        speaker.update();
        access.setLight( speaker.madeSound() ? 0x3320fc : -1 );
=======
        if( !(peripheral instanceof PocketSpeakerPeripheral) ) return;
        ((PocketSpeakerPeripheral) peripheral).update();
>>>>>>> 9cb7a5be
    }
}<|MERGE_RESOLUTION|>--- conflicted
+++ resolved
@@ -8,15 +8,9 @@
 import dan200.computercraft.api.peripheral.IPeripheral;
 import dan200.computercraft.api.pocket.AbstractPocketUpgrade;
 import dan200.computercraft.api.pocket.IPocketAccess;
-<<<<<<< HEAD
 import dan200.computercraft.shared.peripheral.speaker.UpgradeSpeakerPeripheral;
 import net.minecraft.resources.ResourceLocation;
-import net.minecraft.world.entity.Entity;
 import net.minecraft.world.item.ItemStack;
-=======
-import dan200.computercraft.shared.Registry;
-import net.minecraft.util.ResourceLocation;
->>>>>>> 9cb7a5be
 
 import javax.annotation.Nonnull;
 import javax.annotation.Nullable;
@@ -38,20 +32,7 @@
     @Override
     public void update( @Nonnull IPocketAccess access, @Nullable IPeripheral peripheral )
     {
-<<<<<<< HEAD
-        if( !(peripheral instanceof PocketSpeakerPeripheral speaker) ) return;
-
-        Entity entity = access.getEntity();
-        if( entity != null )
-        {
-            speaker.setLocation( entity.getCommandSenderWorld(), entity.getEyePosition( 1 ) );
-        }
-
-        speaker.update();
-        access.setLight( speaker.madeSound() ? 0x3320fc : -1 );
-=======
         if( !(peripheral instanceof PocketSpeakerPeripheral) ) return;
         ((PocketSpeakerPeripheral) peripheral).update();
->>>>>>> 9cb7a5be
     }
 }
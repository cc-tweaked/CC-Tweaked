/*
 * This file is part of ComputerCraft - http://www.computercraft.info
 * Copyright Daniel Ratcliffe, 2011-2019. Do not distribute without permission.
 * Send enquiries to dratcliffe@gmail.com
 */

package dan200.computercraft.shared.command.text;

<<<<<<< HEAD
=======
import dan200.computercraft.shared.command.framework.CommandContext;
import dan200.computercraft.shared.command.framework.CommandRoot;
import dan200.computercraft.shared.command.framework.ISubCommand;
>>>>>>> 259665d9
import net.minecraft.util.math.BlockPos;
import net.minecraft.util.text.*;
import net.minecraft.util.text.event.ClickEvent;
import net.minecraft.util.text.event.HoverEvent;

/**
 * Various helpers for building chat messages
 */
public final class ChatHelpers
{
    private static final TextFormatting HEADER = TextFormatting.LIGHT_PURPLE;

    public static ITextComponent coloured( String text, TextFormatting colour )
    {
        ITextComponent component = new TextComponentString( text == null ? "" : text );
        component.getStyle().setColor( colour );
        return component;
    }

    public static <T extends ITextComponent> T coloured( T component, TextFormatting colour )
    {
        component.getStyle().setColor( colour );
        return component;
    }

    public static ITextComponent text( String text )
    {
        return new TextComponentString( text == null ? "" : text );
    }

    public static ITextComponent translate( String text )
    {
        return new TextComponentTranslation( text == null ? "" : text );
    }

    public static ITextComponent translate( String text, Object... args )
    {
        return new TextComponentTranslation( text == null ? "" : text, args );
    }

    public static ITextComponent list( ITextComponent... children )
    {
        ITextComponent component = new TextComponentString( "" );
        for( ITextComponent child : children )
        {
            component.appendSibling( child );
        }
        return component;
    }

<<<<<<< HEAD
=======
    public static ITextComponent getHelp( CommandContext context, ISubCommand command, String prefix )
    {

        ITextComponent output = new TextComponentString( "" )
            .appendSibling(
                coloured( "/" + prefix, HEADER )
                    .appendSibling( translate( command.getUsage( context ) ) )
            )
            .appendText( " " )
            .appendSibling( coloured( translate( "commands." + command.getFullName() + ".synopsis" ), SYNOPSIS ) )
            .appendText( "\n" )
            .appendSibling( translate( "commands." + command.getFullName() + ".desc" ) );

        if( command instanceof CommandRoot )
        {
            for( ISubCommand subCommand : ((CommandRoot) command).getSubCommands().values() )
            {
                if( !subCommand.checkPermission( context ) ) continue;

                output.appendText( "\n" );

                ITextComponent component = coloured( subCommand.getName(), NAME );
                component.getStyle().setClickEvent( new ClickEvent(
                    ClickEvent.Action.SUGGEST_COMMAND,
                    "/" + prefix + " " + subCommand.getName()
                ) );
                output.appendSibling( component );

                output.appendText( " - " ).appendSibling( translate( "commands." + subCommand.getFullName() + ".synopsis" ) );
            }
        }

        return output;
    }

>>>>>>> 259665d9
    public static ITextComponent position( BlockPos pos )
    {
        if( pos == null ) return translate( "commands.computercraft.generic.no_position" );
        return translate( "commands.computercraft.generic.position", pos.getX(), pos.getY(), pos.getZ() );
    }

    public static ITextComponent bool( boolean value )
    {
        return value
            ? coloured( translate( "commands.computercraft.generic.yes" ), TextFormatting.GREEN )
            : coloured( translate( "commands.computercraft.generic.no" ), TextFormatting.RED );
    }

    public static ITextComponent link( ITextComponent component, String command, ITextComponent toolTip )
    {
        Style style = component.getStyle();

        if( style.getColor() == null ) style.setColor( TextFormatting.YELLOW );
        style.setClickEvent( new ClickEvent( ClickEvent.Action.RUN_COMMAND, command ) );
        style.setHoverEvent( new HoverEvent( HoverEvent.Action.SHOW_TEXT, toolTip ) );

        return component;
    }

    public static ITextComponent header( String text )
    {
        return coloured( text, HEADER );
    }
}<|MERGE_RESOLUTION|>--- conflicted
+++ resolved
@@ -6,12 +6,6 @@
 
 package dan200.computercraft.shared.command.text;
 
-<<<<<<< HEAD
-=======
-import dan200.computercraft.shared.command.framework.CommandContext;
-import dan200.computercraft.shared.command.framework.CommandRoot;
-import dan200.computercraft.shared.command.framework.ISubCommand;
->>>>>>> 259665d9
 import net.minecraft.util.math.BlockPos;
 import net.minecraft.util.text.*;
 import net.minecraft.util.text.event.ClickEvent;
@@ -62,44 +56,6 @@
         return component;
     }
 
-<<<<<<< HEAD
-=======
-    public static ITextComponent getHelp( CommandContext context, ISubCommand command, String prefix )
-    {
-
-        ITextComponent output = new TextComponentString( "" )
-            .appendSibling(
-                coloured( "/" + prefix, HEADER )
-                    .appendSibling( translate( command.getUsage( context ) ) )
-            )
-            .appendText( " " )
-            .appendSibling( coloured( translate( "commands." + command.getFullName() + ".synopsis" ), SYNOPSIS ) )
-            .appendText( "\n" )
-            .appendSibling( translate( "commands." + command.getFullName() + ".desc" ) );
-
-        if( command instanceof CommandRoot )
-        {
-            for( ISubCommand subCommand : ((CommandRoot) command).getSubCommands().values() )
-            {
-                if( !subCommand.checkPermission( context ) ) continue;
-
-                output.appendText( "\n" );
-
-                ITextComponent component = coloured( subCommand.getName(), NAME );
-                component.getStyle().setClickEvent( new ClickEvent(
-                    ClickEvent.Action.SUGGEST_COMMAND,
-                    "/" + prefix + " " + subCommand.getName()
-                ) );
-                output.appendSibling( component );
-
-                output.appendText( " - " ).appendSibling( translate( "commands." + subCommand.getFullName() + ".synopsis" ) );
-            }
-        }
-
-        return output;
-    }
-
->>>>>>> 259665d9
     public static ITextComponent position( BlockPos pos )
     {
         if( pos == null ) return translate( "commands.computercraft.generic.no_position" );

--- conflicted
+++ resolved
@@ -42,8 +42,8 @@
 import static dan200.computercraft.shared.command.arguments.TrackingFieldArgumentType.trackingField;
 import static dan200.computercraft.shared.command.builder.CommandBuilder.args;
 import static dan200.computercraft.shared.command.builder.CommandBuilder.command;
-import static dan200.computercraft.shared.command.builder.DescribedArgumentBuilder.literal;
 import static dan200.computercraft.shared.command.text.ChatHelpers.*;
+import static net.minecraft.command.Commands.literal;
 
 public final class CommandComputerCraft
 {
@@ -59,24 +59,10 @@
 
     public static void register( CommandDispatcher<CommandSource> dispatcher )
     {
-<<<<<<< HEAD
-        dispatcher.register( literal( "computercraft",
-            "The /computercraft command provides various debugging and administrator tools for controlling and" +
-                "interacting with computers." )
-            .then( literal( "dump", "Display the status of all computers or specific information about one computer." )
+        dispatcher.register( literal( "computercraft" )
+            .then( literal( "dump" )
                 .requires( UserLevel.OWNER_OP )
                 .executes( context -> {
-=======
-        CommandRoot root = new CommandRoot( "computercraft" );
-
-        root.register( new SubCommandBase( "dump", UserLevel.OWNER_OP )
-        {
-            @Override
-            public void execute( @Nonnull CommandContext context, @Nonnull List<String> arguments ) throws CommandException
-            {
-                if( arguments.size() == 0 )
-                {
->>>>>>> 259665d9
                     TableBuilder table = new TableBuilder( DUMP_LIST_ID, "Computer", "On", "Position" );
 
                     CommandSource source = context.getSource();
@@ -139,92 +125,39 @@
                             }
                         }
 
-<<<<<<< HEAD
                         table.display( context.getSource() );
                         return 1;
                     } ) ) )
 
-            .then( command( "shutdown", "Shutdown the specified computers." )
+            .then( command( "shutdown" )
                 .requires( UserLevel.OWNER_OP )
                 .argManyValue( "computers", manyComputers(), s -> new ArrayList<>( ComputerCraft.serverComputerRegistry.getComputers() ) )
                 .executes( ( context, computers ) -> {
-=======
-                    table.display( context.getSender() );
-                }
-                else
-                {
-                    throw new CommandException( context.getFullUsage() );
-                }
-            }
-
-            @Nonnull
-            @Override
-            public List<String> getCompletion( @Nonnull CommandContext context, @Nonnull List<String> arguments )
-            {
-                return arguments.size() == 1
-                    ? ComputerSelector.completeComputer( arguments.get( 0 ) )
-                    : Collections.emptyList();
-            }
-        } );
-
-        root.register( new SubCommandBase( "shutdown", UserLevel.OWNER_OP )
-        {
-            @Override
-            public void execute( @Nonnull CommandContext context, @Nonnull List<String> arguments ) throws CommandException
-            {
-                withComputers( arguments, computers -> {
->>>>>>> 259665d9
                     int shutdown = 0;
                     for( ServerComputer computer : unwrap( context.getSource(), computers ) )
                     {
                         if( computer.isOn() ) shutdown++;
                         computer.shutdown();
                     }
-<<<<<<< HEAD
-                    context.getSource().sendFeedback( text( "Shutdown " + shutdown + " / " + computers.size() + " computers" ), false );
+                    context.getSource().sendFeedback( translate( "commands.computercraft.shutdown.done", shutdown, computers.size() ), false );
                     return shutdown;
                 } ) )
 
-            .then( command( "turn-on", "Turn on the specified computers." )
+            .then( command( "turn-on" )
                 .requires( UserLevel.OWNER_OP )
                 .argManyValue( "computers", manyComputers(), s -> new ArrayList<>( ComputerCraft.serverComputerRegistry.getComputers() ) )
                 .executes( ( context, computers ) -> {
-                    int turnedOn = 0;
+                    int on = 0;
                     for( ServerComputer computer : unwrap( context.getSource(), computers ) )
-=======
-                    context.getSender().sendMessage( translate( "commands.computercraft.shutdown.done", shutdown, computers.size() ) );
-                } );
-            }
-
-            @Nonnull
-            @Override
-            public List<String> getCompletion( @Nonnull CommandContext context, @Nonnull List<String> arguments )
-            {
-                return arguments.size() == 0
-                    ? Collections.emptyList()
-                    : ComputerSelector.completeComputer( arguments.get( arguments.size() - 1 ) );
-            }
-        } );
-
-        root.register( new SubCommandBase( "turn-on", UserLevel.OWNER_OP )
-        {
-            @Override
-            public void execute( @Nonnull CommandContext context, @Nonnull List<String> arguments ) throws CommandException
-            {
-                withComputers( arguments, computers -> {
-                    int on = 0;
-                    for( ServerComputer computer : computers )
->>>>>>> 259665d9
-                    {
-                        if( !computer.isOn() ) turnedOn++;
+                    {
+                        if( !computer.isOn() ) on++;
                         computer.turnOn();
                     }
-<<<<<<< HEAD
-                    context.getSource().sendFeedback( text( "Turned on " + turnedOn + " / " + computers.size() + " computers" ), false );
-                    return turnedOn;
-                } ) )
-
-            .then( command( "tp", "Teleport to a specific computer." )
+                    context.getSource().sendFeedback( translate( "commands.computercraft.turn_on.done", on, computers.size() ), false );
+                    return on;
+                } ) )
+
+            .then( command( "tp" )
                 .requires( UserLevel.OP )
                 .arg( "computer", oneComputer() )
                 .executes( context -> {
@@ -232,71 +165,25 @@
                     World world = computer.getWorld();
                     BlockPos pos = computer.getPosition();
 
-                    if( world == null || pos == null ) throw UNLOCATED_COMPUTER_EXCEPTION.create();
+                    if( world == null || pos == null ) throw TP_NOT_THERE.create();
 
                     Entity entity = context.getSource().assertIsEntity();
-                    if( entity instanceof EntityPlayerMP )
-=======
-                    context.getSender().sendMessage( translate( "commands.computercraft.turn_on.done", on, computers.size() ) );
-                } );
-            }
-
-            @Nonnull
-            @Override
-            public List<String> getCompletion( @Nonnull CommandContext context, @Nonnull List<String> arguments )
-            {
-                return arguments.size() == 0
-                    ? Collections.emptyList()
-                    : ComputerSelector.completeComputer( arguments.get( arguments.size() - 1 ) );
-            }
-        } );
-
-        root.register( new SubCommandBase( "tp", UserLevel.OP )
-        {
-            @Override
-            public void execute( @Nonnull CommandContext context, @Nonnull List<String> arguments ) throws CommandException
-            {
-                if( arguments.size() != 1 ) throw new CommandException( context.getFullUsage() );
-
-                ServerComputer computer = ComputerSelector.getComputer( arguments.get( 0 ) );
-                World world = computer.getWorld();
-                BlockPos pos = computer.getPosition();
-
-                if( world == null || pos == null ) throw new CommandException( "commands.computercraft.tp.not_there" );
-
-                ICommandSender sender = context.getSender();
-                if( !(sender instanceof Entity) ) throw new CommandException( "commands.computercraft.tp.not_entity" );
-
-                if( sender instanceof EntityPlayerMP )
-                {
-                    EntityPlayerMP entity = (EntityPlayerMP) sender;
-                    if( entity.getEntityWorld() != world )
->>>>>>> 259665d9
-                    {
-                        EntityPlayerMP player = (EntityPlayerMP) entity;
-                        if( player.getEntityWorld() == world )
-                        {
-                            player.connection.setPlayerLocation( pos.getX() + 0.5, pos.getY(), pos.getZ() + 0.5, 0, 0, EnumSet.noneOf( SPacketPlayerPosLook.EnumFlags.class ) );
-                        }
-                        else
-                        {
-                            player.teleport( (WorldServer) world, pos.getX() + 0.5, pos.getY(), pos.getZ() + 0.5, 0, 0 );
-                        }
+                    if( !(entity instanceof EntityPlayerMP) ) throw TP_NOT_PLAYER.create();
+
+                    EntityPlayerMP player = (EntityPlayerMP) entity;
+                    if( player.getEntityWorld() == world )
+                    {
+                        player.connection.setPlayerLocation( pos.getX() + 0.5, pos.getY(), pos.getZ() + 0.5, 0, 0, EnumSet.noneOf( SPacketPlayerPosLook.EnumFlags.class ) );
                     }
                     else
                     {
-                        context.getSource().sendErrorMessage( new TextComponentString( "Cannot teleport non-player to computer" ) );
-                    }
-
-<<<<<<< HEAD
+                        player.teleport( (WorldServer) world, pos.getX() + 0.5, pos.getY(), pos.getZ() + 0.5, 0, 0 );
+                    }
+
                     return 1;
                 } ) )
 
-            .then( command( "queue",
-                "Send a computer_command event to a command computer, passing through the additional arguments. " +
-                    "This is mostly designed for map makers, acting as a more computer-friendly version of /trigger. " +
-                    "Any player can run the command, which would most likely be done through a text component's " +
-                    "click event." )
+            .then( command( "queue" )
                 .requires( UserLevel.ANYONE )
                 .arg( "computer", manyComputers() )
                 .argManyValue( "args", StringArgumentType.string(), Collections.emptyList() )
@@ -306,102 +193,6 @@
 
                     int queued = 0;
                     for( ServerComputer computer : computers )
-=======
-                    entity.setLocationAndAngles(
-                        pos.getX() + 0.5, pos.getY(), pos.getZ() + 0.5,
-                        entity.rotationYaw, entity.rotationPitch
-                    );
-                }
-            }
-
-            @Nonnull
-            @Override
-            public List<String> getCompletion( @Nonnull CommandContext context, @Nonnull List<String> arguments )
-            {
-                return arguments.size() == 1
-                    ? ComputerSelector.completeComputer( arguments.get( 0 ) )
-                    : Collections.emptyList();
-            }
-        } );
-
-        root.register( new SubCommandBase( "view", UserLevel.OP )
-        {
-            @Override
-            public void execute( @Nonnull CommandContext context, @Nonnull List<String> arguments ) throws CommandException
-            {
-                if( arguments.size() != 1 ) throw new CommandException( context.getFullUsage() );
-
-                ICommandSender sender = context.getSender();
-                if( !(sender instanceof EntityPlayerMP) )
-                {
-                    throw new CommandException( "commands.computercraft.view.not_player" );
-                }
-
-                ServerComputer computer = ComputerSelector.getComputer( arguments.get( 0 ) );
-                ComputerCraft.openComputerGUI( (EntityPlayerMP) sender, computer );
-            }
-
-            @Nonnull
-            @Override
-            public List<String> getCompletion( @Nonnull CommandContext context, @Nonnull List<String> arguments )
-            {
-                return arguments.size() == 1
-                    ? ComputerSelector.completeComputer( arguments.get( 0 ) )
-                    : Collections.emptyList();
-            }
-        } );
-
-        root.register( new CommandRoot( "track" ).register( new SubCommandBase( "start", UserLevel.OWNER_OP )
-        {
-            @Override
-            public void execute( @Nonnull CommandContext context, @Nonnull List<String> arguments )
-            {
-                getTimingContext( context ).start();
-
-                String stopCommand = "/" + context.parent().getFullPath() + " stop";
-                context.getSender().sendMessage( list(
-                    translate( "commands.computercraft.track.start.stop",
-                        link( text( stopCommand ), stopCommand, translate( "commands.computercraft.track.stop.action" ) ) )
-                ) );
-            }
-        } ).register( new SubCommandBase( "stop", UserLevel.OWNER_OP )
-        {
-            @Override
-            public void execute( @Nonnull CommandContext context, @Nonnull List<String> arguments ) throws CommandException
-            {
-                TrackingContext timings = getTimingContext( context );
-                if( !timings.stop() ) throw new CommandException( "commands.computercraft.track.stop.not_enabled" );
-                displayTimings( context, timings.getImmutableTimings(), TrackingField.AVERAGE_TIME );
-            }
-        } ).register( new SubCommandBase( "dump", UserLevel.OWNER_OP )
-        {
-            @Override
-            public void execute( @Nonnull CommandContext context, @Nonnull List<String> arguments ) throws CommandException
-            {
-                TrackingField field = TrackingField.AVERAGE_TIME;
-                if( arguments.size() >= 1 )
-                {
-                    field = TrackingField.fields().get( arguments.get( 0 ) );
-                    if( field == null )
-                    {
-                        throw new CommandException( "commands.computercraft.track.dump.no_field", arguments.get( 0 ) );
-                    }
-                }
-
-                displayTimings( context, getTimingContext( context ).getImmutableTimings(), field );
-            }
-
-            @Nonnull
-            @Override
-            public List<String> getCompletion( @Nonnull CommandContext context, @Nonnull List<String> arguments )
-            {
-                if( arguments.size() == 1 )
-                {
-                    String match = arguments.get( 0 );
-
-                    List<String> out = new ArrayList<>();
-                    for( String key : TrackingField.fields().keySet() )
->>>>>>> 259665d9
                     {
                         if( computer.getFamily() == ComputerFamily.Command && computer.isOn() )
                         {
@@ -410,13 +201,10 @@
                         }
                     }
 
-<<<<<<< HEAD
                     return queued;
                 } ) )
 
-            .then( command( "view",
-                "Open the terminal of a computer, allowing remote control of a computer. This does not provide " +
-                    "access to a turtle's inventory." )
+            .then( command( "view" )
                 .requires( UserLevel.OP )
                 .arg( "computer", oneComputer() )
                 .executes( context -> {
@@ -426,26 +214,19 @@
                     return 1;
                 } ) )
 
-            .then( literal( "track",
-                "Track how long computers execute for, as well as how many events they handle. This presents " +
-                    "information in a similar way to /forge track and can be useful for diagnosing lag." )
-                .then( command( "start",
-                    "Start tracking all computers' execution times and event counts. This will discard the " +
-                        "results of previous runs." )
+            .then( literal( "track" )
+                .then( command( "start" )
                     .requires( UserLevel.OWNER_OP )
                     .executes( context -> {
                         getTimingContext( context.getSource() ).start();
 
                         String stopCommand = "/computercraft track stop";
-                        context.getSource().sendFeedback( list(
-                            text( "Run " ),
-                            link( text( stopCommand ), stopCommand, "Click to stop tracking" ),
-                            text( " to stop tracking and view the results" )
-                        ), false );
+                        context.getSource().sendFeedback( translate( "commands.computercraft.track.start.stop",
+                            link( text( stopCommand ), stopCommand, translate( "commands.computercraft.track.stop.action" ) ) ), false );
                         return 1;
                     } ) )
 
-                .then( command( "stop", "Stop tracking all computers' events and execution times" )
+                .then( command( "stop" )
                     .requires( UserLevel.OWNER_OP )
                     .executes( context -> {
                         TrackingContext timings = getTimingContext( context.getSource() );
@@ -454,7 +235,7 @@
                         return 1;
                     } ) )
 
-                .then( command( "dump", "Dump the latest results of computer tracking." )
+                .then( command( "dump" )
                     .requires( UserLevel.OWNER_OP )
                     .argManyValue( "fields", trackingField(), DEFAULT_FIELDS )
                     .executes( ( context, fields ) -> {
@@ -472,54 +253,6 @@
                         return displayTimings( context.getSource(), sort, fields );
                     } ) ) )
         );
-=======
-                    out.sort( Comparator.naturalOrder() );
-                    return out;
-                }
-                else
-                {
-                    return super.getCompletion( context, arguments );
-                }
-            }
-        } ) );
-
-        root.register( new SubCommandBase( "reload", UserLevel.OWNER_OP )
-        {
-            @Override
-            public void execute( @Nonnull CommandContext context, @Nonnull List<String> arguments )
-            {
-                Config.reload();
-                context.getSender().sendMessage( translate( "commands.computercraft.reload.done" ) );
-            }
-        } );
-
-        root.register( new SubCommandBase( "queue", UserLevel.ANYONE )
-        {
-            @Override
-            public void execute( @Nonnull CommandContext context, @Nonnull List<String> arguments ) throws CommandException
-            {
-                if( arguments.size() < 1 ) throw new CommandException( context.getFullUsage() );
-
-                String selector = arguments.get( 0 );
-                Object[] rest = arguments.subList( 1, arguments.size() ).toArray();
-
-                boolean found = false;
-                for( ServerComputer computer : ComputerSelector.getComputers( selector ) )
-                {
-                    if( computer.getFamily() != ComputerFamily.Command || !computer.isOn() ) continue;
-                    found = true;
-                    computer.queueEvent( "computer_command", rest );
-                }
-
-                if( !found )
-                {
-                    throw new CommandException( "commands.computercraft.argument.no_matching", selector );
-                }
-            }
-        } );
-
-        return root;
->>>>>>> 259665d9
     }
 
     private static ITextComponent linkComputer( CommandSource source, ServerComputer serverComputer, int computerId )
@@ -596,11 +329,7 @@
 
     private static int displayTimings( CommandSource source, @Nonnull List<ComputerTracker> timings, @Nonnull TrackingField sortField, @Nonnull List<TrackingField> fields ) throws CommandSyntaxException
     {
-<<<<<<< HEAD
         if( timings.isEmpty() ) throw NO_TIMINGS_EXCEPTION.create();
-=======
-        if( timings.isEmpty() ) throw new CommandException( "commands.computercraft.track.dump.no_timings" );
->>>>>>> 259665d9
 
         Map<Computer, ServerComputer> lookup = new HashMap<>();
         int maxId = 0, maxInstance = 0;
@@ -614,25 +343,10 @@
 
         timings.sort( Comparator.<ComputerTracker, Long>comparing( x -> x.get( sortField ) ).reversed() );
 
-<<<<<<< HEAD
-        String[] headers = new String[1 + fields.size()];
-        headers[0] = "Computer";
-        for( int i = 0; i < fields.size(); i++ ) headers[i + 1] = fields.get( i ).displayName();
+        ITextComponent[] headers = new ITextComponent[1 + fields.size()];
+        headers[0] = translate( "commands.computercraft.track.dump.computer" );
+        for( int i = 0; i < fields.size(); i++ ) headers[i + 1] = translate( fields.get( i ).translationKey() );
         TableBuilder table = new TableBuilder( TRACK_ID, headers );
-=======
-        TableBuilder table = defaultLayout ? new TableBuilder(
-            TRACK_ID,
-            translate( "commands.computercraft.track.dump.computer" ),
-            translate( TrackingField.TASKS.translationKey() ),
-            translate( TrackingField.TOTAL_TIME.translationKey() ),
-            translate( TrackingField.AVERAGE_TIME.translationKey() ),
-            translate( TrackingField.MAX_TIME.translationKey() )
-        ) : new TableBuilder(
-            TRACK_ID,
-            translate( "commands.computercraft.track.dump.computer" ),
-            translate( field.translationKey() )
-        );
->>>>>>> 259665d9
 
         for( ComputerTracker entry : timings )
         {
@@ -647,14 +361,7 @@
             table.row( row );
         }
 
-<<<<<<< HEAD
         table.display( source );
         return timings.size();
-=======
-        if( !failed.isEmpty() )
-        {
-            throw new CommandException( "commands.computercraft.argument.no_matching", String.join( ", ", failed ) );
-        }
->>>>>>> 259665d9
     }
 }
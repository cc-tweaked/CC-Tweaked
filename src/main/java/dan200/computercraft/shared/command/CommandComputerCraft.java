--- conflicted
+++ resolved
@@ -102,7 +102,6 @@
                         );
                     }
 
-<<<<<<< HEAD
                     table.display( context.getSource() );
                     return computers.size();
                 } )
@@ -119,35 +118,13 @@
                         table.row( header( "Position" ), linkPosition( context.getSource(), computer ) );
                         table.row( header( "Family" ), text( computer.getFamily().toString() ) );
 
-                        for( int i = 0; i < 6; i++ )
-                        {
-                            IPeripheral peripheral = computer.getPeripheral( i );
+                        for( ComputerSide side : ComputerSide.values() )
+                        {
+                            IPeripheral peripheral = computer.getPeripheral( side );
                             if( peripheral != null )
                             {
-                                table.row( header( "Peripheral " + IAPIEnvironment.SIDE_NAMES[i] ), text( peripheral.getType() ) );
+                                table.row( header( "Peripheral " + side.getName() ), text( peripheral.getType() ) );
                             }
-=======
-                    table.display( context.getSender() );
-                }
-                else if( arguments.size() == 1 )
-                {
-                    ServerComputer computer = ComputerSelector.getComputer( arguments.get( 0 ) );
-
-                    TableBuilder table = new TableBuilder( DUMP_SINGLE_ID );
-                    table.row( header( "Instance" ), text( Integer.toString( computer.getInstanceID() ) ) );
-                    table.row( header( "Id" ), text( Integer.toString( computer.getID() ) ) );
-                    table.row( header( "Label" ), text( computer.getLabel() ) );
-                    table.row( header( "On" ), bool( computer.isOn() ) );
-                    table.row( header( "Position" ), linkPosition( context, computer ) );
-                    table.row( header( "Family" ), text( computer.getFamily().toString() ) );
-
-                    for( ComputerSide side : ComputerSide.values() )
-                    {
-                        IPeripheral peripheral = computer.getPeripheral( side );
-                        if( peripheral != null )
-                        {
-                            table.row( header( "Peripheral " + side.getName() ), text( peripheral.getType() ) );
->>>>>>> b195cab6
                         }
 
                         table.display( context.getSource() );

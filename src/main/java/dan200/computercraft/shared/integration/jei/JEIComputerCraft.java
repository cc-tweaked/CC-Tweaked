--- conflicted
+++ resolved
@@ -30,11 +30,7 @@
 import net.minecraft.world.item.crafting.CraftingRecipe;
 
 import javax.annotation.Nonnull;
-<<<<<<< HEAD
-import java.util.ArrayList;
 import java.util.Collections;
-=======
->>>>>>> 158850be
 import java.util.List;
 
 @JeiPlugin
@@ -80,22 +76,9 @@
         // Hide all upgrade recipes
         IRecipeLookup<CraftingRecipe> category = registry.createRecipeLookup( RecipeTypes.CRAFTING );
         category.get().forEach( wrapper -> {
-            ResourceLocation id = wrapper.getId();
-            if( !id.getNamespace().equals( ComputerCraft.MOD_ID ) ) return;
-
-            String path = id.getPath();
-            if( path.startsWith( "turtle_normal/" ) || path.startsWith( "turtle_advanced/" )
-                || path.startsWith( "pocket_normal/" ) || path.startsWith( "pocket_advanced/" ) )
+            if( RecipeModHelpers.shouldRemoveRecipe( wrapper.getId() ) )
             {
-<<<<<<< HEAD
                 registry.hideRecipes( RecipeTypes.CRAFTING, Collections.singleton( wrapper ) );
-=======
-                if( !(wrapper instanceof Recipe) ) continue;
-                if( RecipeModHelpers.shouldRemoveRecipe( ((Recipe<?>) wrapper).getId() ) )
-                {
-                    registry.hideRecipe( wrapper, VanillaRecipeCategoryUid.CRAFTING );
-                }
->>>>>>> 158850be
             }
         } );
     }

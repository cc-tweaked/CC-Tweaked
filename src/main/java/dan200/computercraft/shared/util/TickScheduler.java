/*
 * This file is part of ComputerCraft - http://www.computercraft.info
 * Copyright Daniel Ratcliffe, 2011-2022. Do not distribute without permission.
 * Send enquiries to dratcliffe@gmail.com
 */
package dan200.computercraft.shared.util;

import dan200.computercraft.ComputerCraft;
<<<<<<< HEAD
import dan200.computercraft.shared.common.TileGeneric;
import net.minecraft.core.BlockPos;
import net.minecraft.world.level.Level;
import net.minecraft.world.level.LevelAccessor;
import net.minecraft.world.level.block.Block;
=======
import net.minecraft.tileentity.TileEntity;
import net.minecraft.util.math.BlockPos;
import net.minecraft.world.ITickList;
import net.minecraft.world.World;
>>>>>>> 5ee5b119
import net.minecraftforge.event.TickEvent;
import net.minecraftforge.eventbus.api.SubscribeEvent;
import net.minecraftforge.fml.common.Mod;

import java.util.Queue;
import java.util.concurrent.ConcurrentLinkedDeque;
import java.util.concurrent.atomic.AtomicBoolean;

/**
 * A thread-safe version of {@link LevelAccessor#scheduleTick(BlockPos, Block, int)}.
 * <p>
 * We use this when modems and other peripherals change a block in a different thread.
 */
@Mod.EventBusSubscriber( modid = ComputerCraft.MOD_ID )
public final class TickScheduler
{
    private TickScheduler()
    {
    }

    private static final Queue<Token> toTick = new ConcurrentLinkedDeque<>();

    public static void schedule( Token token )
    {
<<<<<<< HEAD
        Level world = tile.getLevel();
        if( world != null && !world.isClientSide && !tile.scheduled.getAndSet( true ) ) toTick.add( tile );
=======
        World world = token.owner.getLevel();
        if( world != null && !world.isClientSide && !token.scheduled.getAndSet( true ) ) toTick.add( token );
>>>>>>> 5ee5b119
    }

    @SubscribeEvent
    public static void tick( TickEvent.ServerTickEvent event )
    {
        if( event.phase != TickEvent.Phase.START ) return;

        Token token;
        while( (token = toTick.poll()) != null )
        {
            token.scheduled.set( false );
            TileEntity blockEntity = token.owner;
            if( blockEntity.isRemoved() ) continue;

<<<<<<< HEAD
            Level world = tile.getLevel();
            BlockPos pos = tile.getBlockPos();

            if( world != null && pos != null && world.isLoaded( pos ) && world.getBlockEntity( pos ) == tile )
            {
                world.scheduleTick( pos, tile.getBlockState().getBlock(), 0 );
=======
            World world = blockEntity.getLevel();
            BlockPos pos = blockEntity.getBlockPos();

            if( world != null && world.isAreaLoaded( pos, 0 ) && world.getBlockEntity( pos ) == blockEntity )
            {
                world.getBlockTicks().scheduleTick( pos, blockEntity.getBlockState().getBlock(), 0 );
>>>>>>> 5ee5b119
            }
        }
    }

    /**
     * An item which can be scheduled for future ticking.
     * <p>
     * This tracks whether the {@link TileEntity} is queued or not, as this is more efficient than maintaining a set.
     * As such, it should be unique per {@link TileEntity} instance to avoid it being queued multiple times.
     */
    public static class Token
    {
        final TileEntity owner;
        final AtomicBoolean scheduled = new AtomicBoolean();

        public Token( TileEntity owner )
        {
            this.owner = owner;
        }
    }
}<|MERGE_RESOLUTION|>--- conflicted
+++ resolved
@@ -6,18 +6,11 @@
 package dan200.computercraft.shared.util;
 
 import dan200.computercraft.ComputerCraft;
-<<<<<<< HEAD
-import dan200.computercraft.shared.common.TileGeneric;
 import net.minecraft.core.BlockPos;
 import net.minecraft.world.level.Level;
 import net.minecraft.world.level.LevelAccessor;
 import net.minecraft.world.level.block.Block;
-=======
-import net.minecraft.tileentity.TileEntity;
-import net.minecraft.util.math.BlockPos;
-import net.minecraft.world.ITickList;
-import net.minecraft.world.World;
->>>>>>> 5ee5b119
+import net.minecraft.world.level.block.entity.BlockEntity;
 import net.minecraftforge.event.TickEvent;
 import net.minecraftforge.eventbus.api.SubscribeEvent;
 import net.minecraftforge.fml.common.Mod;
@@ -42,13 +35,8 @@
 
     public static void schedule( Token token )
     {
-<<<<<<< HEAD
-        Level world = tile.getLevel();
-        if( world != null && !world.isClientSide && !tile.scheduled.getAndSet( true ) ) toTick.add( tile );
-=======
-        World world = token.owner.getLevel();
+        Level world = token.owner.getLevel();
         if( world != null && !world.isClientSide && !token.scheduled.getAndSet( true ) ) toTick.add( token );
->>>>>>> 5ee5b119
     }
 
     @SubscribeEvent
@@ -60,24 +48,15 @@
         while( (token = toTick.poll()) != null )
         {
             token.scheduled.set( false );
-            TileEntity blockEntity = token.owner;
+            BlockEntity blockEntity = token.owner;
             if( blockEntity.isRemoved() ) continue;
 
-<<<<<<< HEAD
-            Level world = tile.getLevel();
-            BlockPos pos = tile.getBlockPos();
-
-            if( world != null && pos != null && world.isLoaded( pos ) && world.getBlockEntity( pos ) == tile )
-            {
-                world.scheduleTick( pos, tile.getBlockState().getBlock(), 0 );
-=======
-            World world = blockEntity.getLevel();
+            Level world = blockEntity.getLevel();
             BlockPos pos = blockEntity.getBlockPos();
 
-            if( world != null && world.isAreaLoaded( pos, 0 ) && world.getBlockEntity( pos ) == blockEntity )
+            if( world != null && world.isLoaded( pos ) && world.getBlockEntity( pos ) == blockEntity )
             {
-                world.getBlockTicks().scheduleTick( pos, blockEntity.getBlockState().getBlock(), 0 );
->>>>>>> 5ee5b119
+                world.scheduleTick( pos, blockEntity.getBlockState().getBlock(), 0 );
             }
         }
     }
@@ -85,15 +64,15 @@
     /**
      * An item which can be scheduled for future ticking.
      * <p>
-     * This tracks whether the {@link TileEntity} is queued or not, as this is more efficient than maintaining a set.
-     * As such, it should be unique per {@link TileEntity} instance to avoid it being queued multiple times.
+     * This tracks whether the {@link BlockEntity} is queued or not, as this is more efficient than maintaining a set.
+     * As such, it should be unique per {@link BlockEntity} instance to avoid it being queued multiple times.
      */
     public static class Token
     {
-        final TileEntity owner;
+        final BlockEntity owner;
         final AtomicBoolean scheduled = new AtomicBoolean();
 
-        public Token( TileEntity owner )
+        public Token( BlockEntity owner )
         {
             this.owner = owner;
         }

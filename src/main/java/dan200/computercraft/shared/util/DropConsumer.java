/*
 * This file is part of ComputerCraft - http://www.computercraft.info
 * Copyright Daniel Ratcliffe, 2011-2019. Do not distribute without permission.
 * Send enquiries to dratcliffe@gmail.com
 */

package dan200.computercraft.shared.util;

import dan200.computercraft.ComputerCraft;
import net.minecraft.entity.Entity;
import net.minecraft.entity.item.ItemEntity;
import net.minecraft.item.ItemStack;
import net.minecraft.util.math.AxisAlignedBB;
import net.minecraft.util.math.BlockPos;
import net.minecraft.world.World;
import net.minecraftforge.event.entity.EntityJoinWorldEvent;
<<<<<<< HEAD
import net.minecraftforge.event.entity.living.LivingDropsEvent;
import net.minecraftforge.event.world.BlockEvent;
import net.minecraftforge.eventbus.api.EventPriority;
import net.minecraftforge.eventbus.api.SubscribeEvent;
=======
>>>>>>> 813e9107
import net.minecraftforge.fml.common.Mod;

import java.lang.ref.WeakReference;
import java.util.ArrayList;
import java.util.Collection;
import java.util.List;
import java.util.function.Function;

@Mod.EventBusSubscriber( modid = ComputerCraft.MOD_ID )
public final class DropConsumer
{
    private DropConsumer()
    {
    }

    private static Function<ItemStack, ItemStack> dropConsumer;
    private static List<ItemStack> remainingDrops;
    private static WeakReference<World> dropWorld;
    private static AxisAlignedBB dropBounds;
    private static WeakReference<Entity> dropEntity;

    public static void set( Entity entity, Function<ItemStack, ItemStack> consumer )
    {
        dropConsumer = consumer;
        remainingDrops = new ArrayList<>();
        dropEntity = new WeakReference<>( entity );
        dropWorld = new WeakReference<>( entity.world );
        dropBounds = new AxisAlignedBB( entity.getPosition() ).grow( 2, 2, 2 );

        entity.captureDrops( new ArrayList<>() );
    }

    public static void set( World world, BlockPos pos, Function<ItemStack, ItemStack> consumer )
    {
        dropConsumer = consumer;
        remainingDrops = new ArrayList<>( 2 );
        dropEntity = null;
        dropWorld = new WeakReference<>( world );
        dropBounds = new AxisAlignedBB( pos ).grow( 2, 2, 2 );
    }

    public static List<ItemStack> clear()
    {
        if( dropEntity != null )
        {
            Entity entity = dropEntity.get();
            if( entity != null )
            {
                Collection<ItemEntity> dropped = entity.captureDrops( null );
                if( dropped != null )
                {
                    for( ItemEntity entityItem : dropped ) handleDrops( entityItem.getItem() );
                }
            }
        }

        List<ItemStack> remainingStacks = remainingDrops;

        dropConsumer = null;
        remainingDrops = null;
        dropEntity = null;
        dropWorld = null;
        dropBounds = null;

        return remainingStacks;
    }

    private static void handleDrops( ItemStack stack )
    {
        ItemStack remaining = dropConsumer.apply( stack );
        if( !remaining.isEmpty() ) remainingDrops.add( remaining );
    }

<<<<<<< HEAD
    @SubscribeEvent( priority = EventPriority.LOWEST )
    public static void onEntityLivingDrops( LivingDropsEvent event )
    {
        // Capture any mob drops for the current entity
        if( dropEntity != null && event.getEntity() == dropEntity.get() )
        {
            Collection<ItemEntity> drops = event.getDrops();
            for( ItemEntity entityItem : drops ) handleDrops( entityItem.getItem() );
            drops.clear();
        }
    }

    @SubscribeEvent( priority = EventPriority.LOWEST )
    public static void onHarvestDrops( BlockEvent.HarvestDropsEvent event )
    {
        // Capture block drops for the current entity
        if( dropWorld != null && dropWorld.get() == event.getWorld()
            && dropPos != null && dropPos.equals( event.getPos() ) )
        {
            for( ItemStack item : event.getDrops() )
            {
                if( event.getWorld().getRandom().nextFloat() < event.getDropChance() ) handleDrops( item );
            }
            event.getDrops().clear();
        }
    }

    @SubscribeEvent( priority = EventPriority.LOWEST )
=======
    @SubscribeEvent( priority = EventPriority.HIGHEST )
>>>>>>> 813e9107
    public static void onEntitySpawn( EntityJoinWorldEvent event )
    {
        // Capture any nearby item spawns
        if( dropWorld != null && dropWorld.get() == event.getWorld() && event.getEntity() instanceof ItemEntity
            && dropBounds.contains( event.getEntity().getPositionVector() ) )
        {
            handleDrops( ((ItemEntity) event.getEntity()).getItem() );
            event.setCanceled( true );
        }
    }
}<|MERGE_RESOLUTION|>--- conflicted
+++ resolved
@@ -14,13 +14,10 @@
 import net.minecraft.util.math.BlockPos;
 import net.minecraft.world.World;
 import net.minecraftforge.event.entity.EntityJoinWorldEvent;
-<<<<<<< HEAD
 import net.minecraftforge.event.entity.living.LivingDropsEvent;
 import net.minecraftforge.event.world.BlockEvent;
 import net.minecraftforge.eventbus.api.EventPriority;
 import net.minecraftforge.eventbus.api.SubscribeEvent;
-=======
->>>>>>> 813e9107
 import net.minecraftforge.fml.common.Mod;
 
 import java.lang.ref.WeakReference;
@@ -94,38 +91,7 @@
         if( !remaining.isEmpty() ) remainingDrops.add( remaining );
     }
 
-<<<<<<< HEAD
-    @SubscribeEvent( priority = EventPriority.LOWEST )
-    public static void onEntityLivingDrops( LivingDropsEvent event )
-    {
-        // Capture any mob drops for the current entity
-        if( dropEntity != null && event.getEntity() == dropEntity.get() )
-        {
-            Collection<ItemEntity> drops = event.getDrops();
-            for( ItemEntity entityItem : drops ) handleDrops( entityItem.getItem() );
-            drops.clear();
-        }
-    }
-
-    @SubscribeEvent( priority = EventPriority.LOWEST )
-    public static void onHarvestDrops( BlockEvent.HarvestDropsEvent event )
-    {
-        // Capture block drops for the current entity
-        if( dropWorld != null && dropWorld.get() == event.getWorld()
-            && dropPos != null && dropPos.equals( event.getPos() ) )
-        {
-            for( ItemStack item : event.getDrops() )
-            {
-                if( event.getWorld().getRandom().nextFloat() < event.getDropChance() ) handleDrops( item );
-            }
-            event.getDrops().clear();
-        }
-    }
-
-    @SubscribeEvent( priority = EventPriority.LOWEST )
-=======
     @SubscribeEvent( priority = EventPriority.HIGHEST )
->>>>>>> 813e9107
     public static void onEntitySpawn( EntityJoinWorldEvent event )
     {
         // Capture any nearby item spawns

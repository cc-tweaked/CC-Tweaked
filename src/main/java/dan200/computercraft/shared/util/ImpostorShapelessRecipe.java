/*
 * This file is part of ComputerCraft - http://www.computercraft.info
 * Copyright Daniel Ratcliffe, 2011-2019. Do not distribute without permission.
 * Send enquiries to dratcliffe@gmail.com
 */

package dan200.computercraft.shared.util;

import com.google.gson.JsonArray;
import com.google.gson.JsonObject;
import com.google.gson.JsonParseException;
import dan200.computercraft.ComputerCraft;
import net.minecraft.inventory.IInventory;
import net.minecraft.item.ItemStack;
<<<<<<< HEAD
import net.minecraft.item.crafting.*;
import net.minecraft.network.PacketBuffer;
=======
import net.minecraft.item.crafting.IRecipe;
import net.minecraft.item.crafting.Ingredient;
import net.minecraft.item.crafting.ShapelessRecipes;
>>>>>>> 259665d9
import net.minecraft.util.JsonUtils;
import net.minecraft.util.NonNullList;
import net.minecraft.util.ResourceLocation;
import net.minecraft.world.World;
<<<<<<< HEAD
=======
import net.minecraftforge.common.crafting.CraftingHelper;
import net.minecraftforge.common.crafting.IRecipeFactory;
import net.minecraftforge.common.crafting.JsonContext;
>>>>>>> 259665d9

import javax.annotation.Nonnull;

public class ImpostorShapelessRecipe extends ShapelessRecipe
{
    public ImpostorShapelessRecipe( @Nonnull ResourceLocation id, @Nonnull String group, @Nonnull ItemStack result, NonNullList<Ingredient> ingredients )
    {
        super( id, group, result, ingredients );
    }

    public ImpostorShapelessRecipe( @Nonnull ResourceLocation id, @Nonnull String group, @Nonnull ItemStack result, ItemStack[] ingredients )
    {
        super( id, group, result, convert( ingredients ) );
    }

    private static NonNullList<Ingredient> convert( ItemStack[] items )
    {
        NonNullList<Ingredient> ingredients = NonNullList.withSize( items.length, Ingredient.EMPTY );
        for( int i = 0; i < items.length; i++ ) ingredients.set( i, Ingredient.fromStacks( items[i] ) );
        return ingredients;
    }

    @Override
    public boolean matches( IInventory inv, World world )
    {
        return false;
    }

    @Nonnull
    @Override
    public ItemStack getCraftingResult( IInventory inventory )
    {
        return ItemStack.EMPTY;
    }

    @Nonnull
    @Override
    public IRecipeSerializer<?> getSerializer()
    {
        return SERIALIZER;
    }

    private static final ResourceLocation ID = new ResourceLocation( ComputerCraft.MOD_ID, "impostor_shapeless" );

    public static final IRecipeSerializer<ImpostorShapelessRecipe> SERIALIZER = new IRecipeSerializer<ImpostorShapelessRecipe>()
    {
        @Override
        public ImpostorShapelessRecipe read( @Nonnull ResourceLocation id, @Nonnull JsonObject json )
        {
            String s = JsonUtils.getString( json, "group", "" );
            NonNullList<Ingredient> ingredients = readIngredients( JsonUtils.getJsonArray( json, "ingredients" ) );

            if( ingredients.isEmpty() ) throw new JsonParseException( "No ingredients for shapeless recipe" );
            if( ingredients.size() > 9 )
            {
                throw new JsonParseException( "Too many ingredients for shapeless recipe the max is 9" );
            }

            ItemStack itemstack = ShapedRecipe.deserializeItem( JsonUtils.getJsonObject( json, "result" ) );
            return new ImpostorShapelessRecipe( id, s, itemstack, ingredients );
        }

        private NonNullList<Ingredient> readIngredients( JsonArray arrays )
        {
<<<<<<< HEAD
            NonNullList<Ingredient> items = NonNullList.create();
            for( int i = 0; i < arrays.size(); ++i )
            {
                Ingredient ingredient = Ingredient.deserialize( arrays.get( i ) );
                if( !ingredient.hasNoMatchingItems() ) items.add( ingredient );
            }

            return items;
=======
            String group = JsonUtils.getString( json, "group", "" );
            NonNullList<Ingredient> ings = RecipeUtil.getIngredients( context, json );
            ItemStack itemstack = CraftingHelper.getItemStack( JsonUtils.getJsonObject( json, "result" ), context );
            return new ImpostorShapelessRecipe( group, itemstack, ings );
>>>>>>> 259665d9
        }

        @Override
        public ImpostorShapelessRecipe read( @Nonnull ResourceLocation id, PacketBuffer buffer )
        {
            String s = buffer.readString( 32767 );
            int i = buffer.readVarInt();
            NonNullList<Ingredient> items = NonNullList.<Ingredient>withSize( i, Ingredient.EMPTY );

            for( int j = 0; j < items.size(); j++ ) items.set( j, Ingredient.read( buffer ) );
            ItemStack result = buffer.readItemStack();

            return new ImpostorShapelessRecipe( id, s, result, items );
        }

        @Override
        public void write( @Nonnull PacketBuffer buffer, @Nonnull ImpostorShapelessRecipe recipe )
        {
            RecipeSerializers.CRAFTING_SHAPELESS.write( buffer, recipe );
        }

        @Nonnull
        @Override
        public ResourceLocation getName()
        {
            return ID;
        }
    };
}<|MERGE_RESOLUTION|>--- conflicted
+++ resolved
@@ -12,44 +12,33 @@
 import dan200.computercraft.ComputerCraft;
 import net.minecraft.inventory.IInventory;
 import net.minecraft.item.ItemStack;
-<<<<<<< HEAD
-import net.minecraft.item.crafting.*;
+import net.minecraft.item.crafting.IRecipeSerializer;
+import net.minecraft.item.crafting.Ingredient;
+import net.minecraft.item.crafting.ShapelessRecipe;
 import net.minecraft.network.PacketBuffer;
-=======
-import net.minecraft.item.crafting.IRecipe;
-import net.minecraft.item.crafting.Ingredient;
-import net.minecraft.item.crafting.ShapelessRecipes;
->>>>>>> 259665d9
 import net.minecraft.util.JsonUtils;
 import net.minecraft.util.NonNullList;
 import net.minecraft.util.ResourceLocation;
 import net.minecraft.world.World;
-<<<<<<< HEAD
-=======
 import net.minecraftforge.common.crafting.CraftingHelper;
-import net.minecraftforge.common.crafting.IRecipeFactory;
-import net.minecraftforge.common.crafting.JsonContext;
->>>>>>> 259665d9
 
 import javax.annotation.Nonnull;
 
 public class ImpostorShapelessRecipe extends ShapelessRecipe
 {
-    public ImpostorShapelessRecipe( @Nonnull ResourceLocation id, @Nonnull String group, @Nonnull ItemStack result, NonNullList<Ingredient> ingredients )
+    private final String group;
+
+    private ImpostorShapelessRecipe( @Nonnull ResourceLocation id, @Nonnull String group, @Nonnull ItemStack result, NonNullList<Ingredient> ingredients )
     {
         super( id, group, result, ingredients );
+        this.group = group;
     }
 
-    public ImpostorShapelessRecipe( @Nonnull ResourceLocation id, @Nonnull String group, @Nonnull ItemStack result, ItemStack[] ingredients )
+    @Nonnull
+    @Override
+    public String getGroup()
     {
-        super( id, group, result, convert( ingredients ) );
-    }
-
-    private static NonNullList<Ingredient> convert( ItemStack[] items )
-    {
-        NonNullList<Ingredient> ingredients = NonNullList.withSize( items.length, Ingredient.EMPTY );
-        for( int i = 0; i < items.length; i++ ) ingredients.set( i, Ingredient.fromStacks( items[i] ) );
-        return ingredients;
+        return group;
     }
 
     @Override
@@ -88,13 +77,12 @@
                 throw new JsonParseException( "Too many ingredients for shapeless recipe the max is 9" );
             }
 
-            ItemStack itemstack = ShapedRecipe.deserializeItem( JsonUtils.getJsonObject( json, "result" ) );
+            ItemStack itemstack = CraftingHelper.getItemStack( JsonUtils.getJsonObject( json, "result" ), true );
             return new ImpostorShapelessRecipe( id, s, itemstack, ingredients );
         }
 
         private NonNullList<Ingredient> readIngredients( JsonArray arrays )
         {
-<<<<<<< HEAD
             NonNullList<Ingredient> items = NonNullList.create();
             for( int i = 0; i < arrays.size(); ++i )
             {
@@ -103,12 +91,6 @@
             }
 
             return items;
-=======
-            String group = JsonUtils.getString( json, "group", "" );
-            NonNullList<Ingredient> ings = RecipeUtil.getIngredients( context, json );
-            ItemStack itemstack = CraftingHelper.getItemStack( JsonUtils.getJsonObject( json, "result" ), context );
-            return new ImpostorShapelessRecipe( group, itemstack, ings );
->>>>>>> 259665d9
         }
 
         @Override
@@ -127,7 +109,11 @@
         @Override
         public void write( @Nonnull PacketBuffer buffer, @Nonnull ImpostorShapelessRecipe recipe )
         {
-            RecipeSerializers.CRAFTING_SHAPELESS.write( buffer, recipe );
+            buffer.writeString( recipe.getGroup() );
+            buffer.writeVarInt( recipe.getIngredients().size() );
+
+            for( Ingredient ingredient : recipe.getIngredients() ) ingredient.write( buffer );
+            buffer.writeItemStack( recipe.getRecipeOutput() );
         }
 
         @Nonnull

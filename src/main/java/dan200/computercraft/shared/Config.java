--- conflicted
+++ resolved
@@ -73,7 +73,6 @@
     private static final ConfigValue<Boolean> turtlesCanPush;
     private static final ConfigValue<List<? extends String>> turtleDisabledActions;
 
-<<<<<<< HEAD
     private static final ConfigValue<Integer> computerTermWidth;
     private static final ConfigValue<Integer> computerTermHeight;
 
@@ -85,9 +84,8 @@
 
     private static final ConfigValue<Integer> monitorWidth;
     private static final ConfigValue<Integer> monitorHeight;
-=======
+
     private static final ConfigValue<Boolean> genericPeripheral;
->>>>>>> 08181f72
 
     private static final ConfigValue<MonitorRenderer> monitorRenderer;
 
@@ -277,7 +275,6 @@
         }
 
         {
-<<<<<<< HEAD
             builder.comment( "Configure the size of various computer's terminals.\n" +
                 "Larger terminals require more bandwidth, so use with care." ).push( "term_sizes" );
 
@@ -302,7 +299,9 @@
             builder.pop();
 
             builder.pop();
-=======
+        }
+
+        {
             builder.comment( "Options for various experimental features. These are not guaranteed to be stable, and may change or be removed across versions." );
             builder.push( "experimental" );
 
@@ -311,7 +310,6 @@
                     "This provides peripheral methods for any inventory, fluid tank or energy storage block. It will" +
                     "_not_ provide methods which have an existing peripheral provider." )
                 .define( "generic_peripherals", false );
->>>>>>> 08181f72
         }
 
         serverSpec = builder.build();
@@ -376,7 +374,6 @@
         ComputerCraft.turtleDisabledActions.clear();
         for( String value : turtleDisabledActions.get() ) ComputerCraft.turtleDisabledActions.add( getAction( value ) );
 
-<<<<<<< HEAD
         // Terminal size
         ComputerCraft.computerTermWidth = computerTermWidth.get();
         ComputerCraft.computerTermHeight = computerTermHeight.get();
@@ -386,9 +383,9 @@
         ComputerCraft.pocketTermHeight = pocketTermHeight.get();
         ComputerCraft.monitorWidth = monitorWidth.get();
         ComputerCraft.monitorHeight = monitorHeight.get();
-=======
+
+        // Experimental
         ComputerCraft.genericPeripheral = genericPeripheral.get();
->>>>>>> 08181f72
 
         // Client
         ComputerCraft.monitorRenderer = monitorRenderer.get();

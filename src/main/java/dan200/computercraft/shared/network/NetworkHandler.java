--- conflicted
+++ resolved
@@ -11,11 +11,10 @@
 import dan200.computercraft.shared.network.server.*;
 import it.unimi.dsi.fastutil.ints.IntOpenHashSet;
 import it.unimi.dsi.fastutil.ints.IntSet;
-<<<<<<< HEAD
 import net.minecraft.network.FriendlyByteBuf;
+import net.minecraft.network.protocol.Packet;
 import net.minecraft.resources.ResourceLocation;
 import net.minecraft.server.level.ServerPlayer;
-import net.minecraft.world.entity.player.Player;
 import net.minecraft.world.level.Level;
 import net.minecraft.world.level.chunk.LevelChunk;
 import net.minecraft.world.phys.Vec3;
@@ -24,20 +23,6 @@
 import net.minecraftforge.network.NetworkRegistry;
 import net.minecraftforge.network.PacketDistributor;
 import net.minecraftforge.network.simple.SimpleChannel;
-=======
-import net.minecraft.entity.player.ServerPlayerEntity;
-import net.minecraft.network.IPacket;
-import net.minecraft.network.PacketBuffer;
-import net.minecraft.util.ResourceLocation;
-import net.minecraft.util.math.vector.Vector3d;
-import net.minecraft.world.World;
-import net.minecraft.world.chunk.Chunk;
-import net.minecraftforge.fml.network.NetworkDirection;
-import net.minecraftforge.fml.network.NetworkEvent;
-import net.minecraftforge.fml.network.NetworkRegistry;
-import net.minecraftforge.fml.network.PacketDistributor;
-import net.minecraftforge.fml.network.simple.SimpleChannel;
->>>>>>> 562f224c
 
 import java.util.Collection;
 import java.util.function.Function;
@@ -82,15 +67,9 @@
         registerMainThread( 21, NetworkDirection.PLAY_TO_CLIENT, UpgradesLoadedMessage.class, UpgradesLoadedMessage::new );
     }
 
-<<<<<<< HEAD
-    public static void sendToPlayer( Player player, NetworkMessage packet )
-    {
-        network.sendTo( packet, ((ServerPlayer) player).connection.connection, NetworkDirection.PLAY_TO_CLIENT );
-=======
-    public static void sendToPlayer( ServerPlayerEntity player, NetworkMessage packet )
+    public static void sendToPlayer( ServerPlayer player, NetworkMessage packet )
     {
         network.sendTo( packet, player.connection.connection, NetworkDirection.PLAY_TO_CLIENT );
->>>>>>> 562f224c
     }
 
     public static void sendToAllPlayers( NetworkMessage packet )
@@ -114,12 +93,12 @@
         network.send( PacketDistributor.TRACKING_CHUNK.with( () -> chunk ), packet );
     }
 
-    public static void sendToPlayers( NetworkMessage packet, Collection<ServerPlayerEntity> players )
+    public static void sendToPlayers( NetworkMessage packet, Collection<ServerPlayer> players )
     {
         if( players.isEmpty() ) return;
 
-        IPacket<?> vanillaPacket = network.toVanillaPacket( packet, NetworkDirection.PLAY_TO_CLIENT );
-        for( ServerPlayerEntity player : players ) player.connection.send( vanillaPacket );
+        Packet<?> vanillaPacket = network.toVanillaPacket( packet, NetworkDirection.PLAY_TO_CLIENT );
+        for( ServerPlayer player : players ) player.connection.send( vanillaPacket );
     }
 
 

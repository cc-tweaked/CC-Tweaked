--- conflicted
+++ resolved
@@ -10,17 +10,11 @@
 import dan200.computercraft.shared.computer.core.ServerComputer;
 import dan200.computercraft.shared.computer.upload.FileSlice;
 import dan200.computercraft.shared.computer.upload.FileUpload;
-<<<<<<< HEAD
+import dan200.computercraft.shared.network.NetworkHandler;
+import io.netty.handler.codec.DecoderException;
 import net.minecraft.network.FriendlyByteBuf;
 import net.minecraft.server.level.ServerPlayer;
 import net.minecraftforge.fmllegacy.network.NetworkEvent;
-=======
-import dan200.computercraft.shared.network.NetworkHandler;
-import io.netty.handler.codec.DecoderException;
-import net.minecraft.entity.player.ServerPlayerEntity;
-import net.minecraft.network.PacketBuffer;
-import net.minecraftforge.fml.network.NetworkEvent;
->>>>>>> 2aa70b49
 
 import javax.annotation.Nonnull;
 import java.nio.ByteBuffer;
@@ -181,17 +175,12 @@
     @Override
     protected void handle( NetworkEvent.Context context, @Nonnull ServerComputer computer, @Nonnull IContainerComputer container )
     {
-<<<<<<< HEAD
         ServerPlayer player = context.getSender();
-        if( player != null ) container.upload( player, files );
-=======
-        ServerPlayerEntity player = context.getSender();
         if( player != null )
         {
             if( (flag & FLAG_FIRST) != 0 ) container.startUpload( uuid, files );
             container.continueUpload( uuid, slices );
             if( (flag & FLAG_LAST) != 0 ) container.finishUpload( player, uuid );
         }
->>>>>>> 2aa70b49
     }
 }
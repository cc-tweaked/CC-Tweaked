--- conflicted
+++ resolved
@@ -9,10 +9,7 @@
 import dan200.computercraft.shared.computer.core.IContainerComputer;
 import dan200.computercraft.shared.computer.core.ServerComputer;
 import dan200.computercraft.shared.util.NBTUtil;
-<<<<<<< HEAD
-=======
 import net.fabricmc.fabric.api.network.PacketContext;
->>>>>>> c85a8061
 import net.minecraft.nbt.NbtCompound;
 import net.minecraft.network.PacketByteBuf;
 
@@ -52,19 +49,6 @@
         super.toBytes( buf );
         buf.writeString( event );
         buf.writeNbt( args == null ? null : NBTUtil.encodeObjects( args ) );
-<<<<<<< HEAD
-    }
-
-    @Override
-    public void fromBytes( @Nonnull PacketByteBuf buf )
-    {
-        super.fromBytes( buf );
-        event = buf.readString( Short.MAX_VALUE );
-
-        NbtCompound args = buf.readNbt();
-        this.args = args == null ? null : NBTUtil.decodeObjects( args );
-=======
->>>>>>> c85a8061
     }
 
     @Override

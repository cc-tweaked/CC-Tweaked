/*
 * This file is part of ComputerCraft - http://www.computercraft.info
 * Copyright Daniel Ratcliffe, 2011-2022. Do not distribute without permission.
 * Send enquiries to dratcliffe@gmail.com
 */
package dan200.computercraft.shared.network.server;

<<<<<<< HEAD
import dan200.computercraft.shared.computer.core.IContainerComputer;
import dan200.computercraft.shared.computer.core.ServerComputer;
import net.minecraft.network.FriendlyByteBuf;
import net.minecraft.server.level.ServerPlayer;
import net.minecraftforge.network.NetworkEvent;
=======
import dan200.computercraft.shared.computer.menu.ComputerMenu;
import net.minecraft.entity.player.ServerPlayerEntity;
import net.minecraft.inventory.container.Container;
import net.minecraft.network.PacketBuffer;
import net.minecraftforge.fml.network.NetworkEvent;
>>>>>>> 562f224c

import javax.annotation.Nonnull;

public class ContinueUploadMessage extends ComputerServerMessage
{
    private final boolean overwrite;

    public ContinueUploadMessage( Container menu, boolean overwrite )
    {
        super( menu );
        this.overwrite = overwrite;
    }

    public ContinueUploadMessage( @Nonnull FriendlyByteBuf buf )
    {
        super( buf );
        overwrite = buf.readBoolean();
    }

    @Override
    public void toBytes( @Nonnull FriendlyByteBuf buf )
    {
        super.toBytes( buf );
        buf.writeBoolean( overwrite );
    }

    @Override
    protected void handle( NetworkEvent.Context context, @Nonnull ComputerMenu container )
    {
<<<<<<< HEAD
        ServerPlayer player = context.getSender();
        if( player != null ) container.confirmUpload( player, overwrite );
=======
        ServerPlayerEntity player = context.getSender();
        if( player != null ) container.getInput().confirmUpload( player, overwrite );
>>>>>>> 562f224c
    }
}<|MERGE_RESOLUTION|>--- conflicted
+++ resolved
@@ -5,19 +5,11 @@
  */
 package dan200.computercraft.shared.network.server;
 
-<<<<<<< HEAD
-import dan200.computercraft.shared.computer.core.IContainerComputer;
-import dan200.computercraft.shared.computer.core.ServerComputer;
+import dan200.computercraft.shared.computer.menu.ComputerMenu;
 import net.minecraft.network.FriendlyByteBuf;
 import net.minecraft.server.level.ServerPlayer;
+import net.minecraft.world.inventory.AbstractContainerMenu;
 import net.minecraftforge.network.NetworkEvent;
-=======
-import dan200.computercraft.shared.computer.menu.ComputerMenu;
-import net.minecraft.entity.player.ServerPlayerEntity;
-import net.minecraft.inventory.container.Container;
-import net.minecraft.network.PacketBuffer;
-import net.minecraftforge.fml.network.NetworkEvent;
->>>>>>> 562f224c
 
 import javax.annotation.Nonnull;
 
@@ -25,7 +17,7 @@
 {
     private final boolean overwrite;
 
-    public ContinueUploadMessage( Container menu, boolean overwrite )
+    public ContinueUploadMessage( AbstractContainerMenu menu, boolean overwrite )
     {
         super( menu );
         this.overwrite = overwrite;
@@ -47,12 +39,7 @@
     @Override
     protected void handle( NetworkEvent.Context context, @Nonnull ComputerMenu container )
     {
-<<<<<<< HEAD
         ServerPlayer player = context.getSender();
-        if( player != null ) container.confirmUpload( player, overwrite );
-=======
-        ServerPlayerEntity player = context.getSender();
         if( player != null ) container.getInput().confirmUpload( player, overwrite );
->>>>>>> 562f224c
     }
 }
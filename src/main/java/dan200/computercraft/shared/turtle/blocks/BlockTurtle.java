--- conflicted
+++ resolved
@@ -48,20 +48,10 @@
 {
     public static final DirectionProperty FACING = BlockStateProperties.HORIZONTAL_FACING;
 
-<<<<<<< HEAD
     private static final VoxelShape DEFAULT_SHAPE = VoxelShapes.create(
         0.125, 0.125, 0.125,
         0.875, 0.875, 0.875
     );
-=======
-    @Nonnull
-    @Override
-    @Deprecated
-    public EnumBlockRenderType getRenderType( IBlockState state )
-    {
-        return EnumBlockRenderType.ENTITYBLOCK_ANIMATED;
-    }
->>>>>>> 121802a6
 
     public BlockTurtle( Properties settings, ComputerFamily family, NamedTileEntityType<TileTurtle> type )
     {
@@ -83,7 +73,7 @@
     @Deprecated
     public BlockRenderType getRenderType( BlockState state )
     {
-        return BlockRenderType.INVISIBLE;
+        return BlockRenderType.ENTITYBLOCK_ANIMATED;
     }
 
     @Nonnull

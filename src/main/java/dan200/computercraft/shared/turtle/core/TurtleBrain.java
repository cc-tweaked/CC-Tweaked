/*
 * This file is part of ComputerCraft - http://www.computercraft.info
 * Copyright Daniel Ratcliffe, 2011-2021. Do not distribute without permission.
 * Send enquiries to dratcliffe@gmail.com
 */
package dan200.computercraft.shared.turtle.core;

import com.google.common.base.Objects;
import com.mojang.authlib.GameProfile;
import dan200.computercraft.ComputerCraft;
import dan200.computercraft.api.lua.ILuaCallback;
import dan200.computercraft.api.lua.MethodResult;
import dan200.computercraft.api.peripheral.IPeripheral;
import dan200.computercraft.api.turtle.*;
import dan200.computercraft.core.computer.ComputerSide;
import dan200.computercraft.shared.TurtleUpgrades;
import dan200.computercraft.shared.computer.blocks.ComputerProxy;
import dan200.computercraft.shared.computer.core.ComputerFamily;
import dan200.computercraft.shared.computer.core.ServerComputer;
import dan200.computercraft.shared.turtle.blocks.TileTurtle;
import dan200.computercraft.shared.util.Colour;
import dan200.computercraft.shared.util.Holiday;
import dan200.computercraft.shared.util.HolidayUtil;
import dan200.computercraft.shared.util.InventoryDelegate;
import net.minecraft.block.Block;
import net.minecraft.block.BlockState;
import net.minecraft.entity.Entity;
import net.minecraft.entity.MoverType;
import net.minecraft.fluid.IFluidState;
import net.minecraft.inventory.IInventory;
import net.minecraft.item.DyeColor;
import net.minecraft.nbt.CompoundNBT;
import net.minecraft.particles.ParticleTypes;
import net.minecraft.tags.FluidTags;
import net.minecraft.tileentity.TileEntity;
import net.minecraft.util.Direction;
import net.minecraft.util.EntityPredicates;
import net.minecraft.util.ResourceLocation;
import net.minecraft.util.math.AxisAlignedBB;
import net.minecraft.util.math.BlockPos;
import net.minecraft.util.math.Vec3d;
import net.minecraft.world.World;
import net.minecraftforge.common.util.Constants;
import net.minecraftforge.items.IItemHandlerModifiable;
import net.minecraftforge.items.wrapper.InvWrapper;

import javax.annotation.Nonnull;
import javax.annotation.Nullable;
import java.util.*;
import java.util.concurrent.TimeUnit;

import static dan200.computercraft.shared.common.IColouredItem.NBT_COLOUR;
import static dan200.computercraft.shared.util.WaterloggableHelpers.WATERLOGGED;

public class TurtleBrain implements ITurtleAccess
{
    public static final String NBT_RIGHT_UPGRADE = "RightUpgrade";
    public static final String NBT_RIGHT_UPGRADE_DATA = "RightUpgradeNbt";
    public static final String NBT_LEFT_UPGRADE = "LeftUpgrade";
    public static final String NBT_LEFT_UPGRADE_DATA = "LeftUpgradeNbt";
    public static final String NBT_FUEL = "Fuel";
    public static final String NBT_OVERLAY = "Overlay";

    private static final String NBT_SLOT = "Slot";

    private static final int ANIM_DURATION = 8;

    private TileTurtle owner;
    private ComputerProxy proxy;
    private GameProfile owningPlayer;

    private final IInventory inventory = (InventoryDelegate) () -> owner;
    private final IItemHandlerModifiable inventoryWrapper = new InvWrapper( inventory );

    private final Queue<TurtleCommandQueueEntry> commandQueue = new ArrayDeque<>();
    private int commandsIssued = 0;

    private final Map<TurtleSide, ITurtleUpgrade> upgrades = new EnumMap<>( TurtleSide.class );
    private final Map<TurtleSide, IPeripheral> peripherals = new EnumMap<>( TurtleSide.class );
    private final Map<TurtleSide, CompoundNBT> upgradeNBTData = new EnumMap<>( TurtleSide.class );

    private int selectedSlot = 0;
    private int fuelLevel = 0;
    private int colourHex = -1;
    private ResourceLocation overlay = null;

    private TurtleAnimation animation = TurtleAnimation.NONE;
    private int animationProgress = 0;
    private int lastAnimationProgress = 0;

    TurtlePlayer cachedPlayer;

    public TurtleBrain( TileTurtle turtle )
    {
        owner = turtle;
    }

    public void setOwner( TileTurtle owner )
    {
        this.owner = owner;
    }

    public TileTurtle getOwner()
    {
        return owner;
    }

    public ComputerProxy getProxy()
    {
        if( proxy == null ) proxy = new ComputerProxy( () -> owner );
        return proxy;
    }

    public ComputerFamily getFamily()
    {
        return owner.getFamily();
    }

    public void setupComputer( ServerComputer computer )
    {
        updatePeripherals( computer );
    }

    public void update()
    {
        World world = getWorld();
        if( !world.isClientSide )
        {
            // Advance movement
            updateCommands();

            // The block may have been broken while the command was executing (for instance, if a block explodes
            // when being mined). If so, abort.
            if( owner.isRemoved() ) return;
        }

        // Advance animation
        updateAnimation();

        // Advance upgrades
        if( !upgrades.isEmpty() )
        {
            for( Map.Entry<TurtleSide, ITurtleUpgrade> entry : upgrades.entrySet() )
            {
                entry.getValue().update( this, entry.getKey() );
            }
        }
    }

    /**
     * Read common data for saving and client synchronisation.
     *
     * @param nbt The tag to read from
     */
    private void readCommon( CompoundNBT nbt )
    {
        // Read fields
        colourHex = nbt.contains( NBT_COLOUR ) ? nbt.getInt( NBT_COLOUR ) : -1;
        fuelLevel = nbt.contains( NBT_FUEL ) ? nbt.getInt( NBT_FUEL ) : 0;
        overlay = nbt.contains( NBT_OVERLAY ) ? new ResourceLocation( nbt.getString( NBT_OVERLAY ) ) : null;

        // Read upgrades
        setUpgradeDirect( TurtleSide.LEFT, nbt.contains( NBT_LEFT_UPGRADE ) ? TurtleUpgrades.get( nbt.getString( NBT_LEFT_UPGRADE ) ) : null );
        setUpgradeDirect( TurtleSide.RIGHT, nbt.contains( NBT_RIGHT_UPGRADE ) ? TurtleUpgrades.get( nbt.getString( NBT_RIGHT_UPGRADE ) ) : null );

        // NBT
        upgradeNBTData.clear();
        if( nbt.contains( NBT_LEFT_UPGRADE_DATA ) )
        {
            upgradeNBTData.put( TurtleSide.LEFT, nbt.getCompound( NBT_LEFT_UPGRADE_DATA ).copy() );
        }
        if( nbt.contains( NBT_RIGHT_UPGRADE_DATA ) )
        {
            upgradeNBTData.put( TurtleSide.RIGHT, nbt.getCompound( NBT_RIGHT_UPGRADE_DATA ).copy() );
        }
    }

    private void writeCommon( CompoundNBT nbt )
    {
        nbt.putInt( NBT_FUEL, fuelLevel );
        if( colourHex != -1 ) nbt.putInt( NBT_COLOUR, colourHex );
        if( overlay != null ) nbt.putString( NBT_OVERLAY, overlay.toString() );

        // Write upgrades
        String leftUpgradeId = getUpgradeId( getUpgrade( TurtleSide.LEFT ) );
        if( leftUpgradeId != null ) nbt.putString( NBT_LEFT_UPGRADE, leftUpgradeId );
        String rightUpgradeId = getUpgradeId( getUpgrade( TurtleSide.RIGHT ) );
        if( rightUpgradeId != null ) nbt.putString( NBT_RIGHT_UPGRADE, rightUpgradeId );

        // Write upgrade NBT
        if( upgradeNBTData.containsKey( TurtleSide.LEFT ) )
        {
            nbt.put( NBT_LEFT_UPGRADE_DATA, getUpgradeNBTData( TurtleSide.LEFT ).copy() );
        }
        if( upgradeNBTData.containsKey( TurtleSide.RIGHT ) )
        {
            nbt.put( NBT_RIGHT_UPGRADE_DATA, getUpgradeNBTData( TurtleSide.RIGHT ).copy() );
        }
    }

    public void readFromNBT( CompoundNBT nbt )
    {
        readCommon( nbt );

        // Read state
        selectedSlot = nbt.getInt( NBT_SLOT );

        // Read owner
        if( nbt.contains( "Owner", Constants.NBT.TAG_COMPOUND ) )
        {
            CompoundNBT owner = nbt.getCompound( "Owner" );
            owningPlayer = new GameProfile(
                new UUID( owner.getLong( "UpperId" ), owner.getLong( "LowerId" ) ),
                owner.getString( "Name" )
            );
        }
        else
        {
            owningPlayer = null;
        }
    }

    public CompoundNBT writeToNBT( CompoundNBT nbt )
    {
        writeCommon( nbt );

        // Write state
        nbt.putInt( NBT_SLOT, selectedSlot );

        // Write owner
        if( owningPlayer != null )
        {
            CompoundNBT owner = new CompoundNBT();
            nbt.put( "Owner", owner );

            owner.putLong( "UpperId", owningPlayer.getId().getMostSignificantBits() );
            owner.putLong( "LowerId", owningPlayer.getId().getLeastSignificantBits() );
            owner.putString( "Name", owningPlayer.getName() );
        }

        return nbt;
    }

    private static String getUpgradeId( ITurtleUpgrade upgrade )
    {
        return upgrade != null ? upgrade.getUpgradeID().toString() : null;
    }

    public void readDescription( CompoundNBT nbt )
    {
        readCommon( nbt );

        // Animation
        TurtleAnimation anim = TurtleAnimation.values()[nbt.getInt( "Animation" )];
        if( anim != animation &&
            anim != TurtleAnimation.WAIT &&
            anim != TurtleAnimation.SHORT_WAIT &&
            anim != TurtleAnimation.NONE )
        {
            animation = anim;
            animationProgress = 0;
            lastAnimationProgress = 0;
        }
    }

    public void writeDescription( CompoundNBT nbt )
    {
        writeCommon( nbt );
        nbt.putInt( "Animation", animation.ordinal() );
    }

    @Nonnull
    @Override
    public World getWorld()
    {
        return owner.getLevel();
    }

    @Nonnull
    @Override
    public BlockPos getPosition()
    {
        return owner.getBlockPos();
    }

    @Override
    public boolean teleportTo( @Nonnull World world, @Nonnull BlockPos pos )
    {
        if( world.isClientSide || getWorld().isClientSide )
        {
            throw new UnsupportedOperationException( "Cannot teleport on the client" );
        }

        // Cache info about the old turtle (so we don't access this after we delete ourselves)
        World oldWorld = getWorld();
        TileTurtle oldOwner = owner;
        BlockPos oldPos = owner.getBlockPos();
        BlockState oldBlock = owner.getBlockState();

        if( oldWorld == world && oldPos.equals( pos ) )
        {
            // Teleporting to the current position is a no-op
            return true;
        }

        // Ensure the chunk is loaded
        if( !world.isAreaLoaded( pos, 0 ) ) return false;

        // Ensure we're inside the world border
        if( !world.getWorldBorder().isWithinBounds( pos ) ) return false;

        IFluidState existingFluid = world.getBlockState( pos ).getFluidState();
        BlockState newState = oldBlock
            // We only mark this as waterlogged when travelling into a source block. This prevents us from spreading
            // fluid by creating a new source when moving into a block, causing the next block to be almost full and
            // then moving into that.
            .setValue( WATERLOGGED, existingFluid.is( FluidTags.WATER ) && existingFluid.isSource() );

        oldOwner.notifyMoveStart();

        try
        {
            // Create a new turtle
            if( world.setBlock( pos, newState, 0 ) )
            {
                Block block = world.getBlockState( pos ).getBlock();
                if( block == oldBlock.getBlock() )
                {
                    TileEntity newTile = world.getBlockEntity( pos );
                    if( newTile instanceof TileTurtle )
                    {
                        // Copy the old turtle state into the new turtle
                        TileTurtle newTurtle = (TileTurtle) newTile;
                        newTurtle.setLevelAndPosition( world, pos );
                        newTurtle.transferStateFrom( oldOwner );
                        newTurtle.createServerComputer().setWorld( world );
                        newTurtle.createServerComputer().setPosition( pos );

                        // Remove the old turtle
                        oldWorld.removeBlock( oldPos, false );

                        // Make sure everybody knows about it
                        newTurtle.updateBlock();
                        newTurtle.updateInput();
                        newTurtle.updateOutput();
                        return true;
                    }
                }

                // Something went wrong, remove the newly created turtle
                world.removeBlock( pos, false );
            }
        }
        finally
        {
            // whatever happens, unblock old turtle in case it's still in world
            oldOwner.notifyMoveEnd();
        }

        return false;
    }

    @Nonnull
    @Override
    public Vec3d getVisualPosition( float f )
    {
        Vec3d offset = getRenderOffset( f );
        BlockPos pos = owner.getBlockPos();
        return new Vec3d(
            pos.getX() + 0.5 + offset.x,
            pos.getY() + 0.5 + offset.y,
            pos.getZ() + 0.5 + offset.z
        );
    }

    @Override
    public float getVisualYaw( float f )
    {
        float yaw = getDirection().toYRot();
        switch( animation )
        {
            case TURN_LEFT:
            {
                yaw += 90.0f * (1.0f - getAnimationFraction( f ));
                if( yaw >= 360.0f )
                {
                    yaw -= 360.0f;
                }
                break;
            }
            case TURN_RIGHT:
            {
                yaw += -90.0f * (1.0f - getAnimationFraction( f ));
                if( yaw < 0.0f )
                {
                    yaw += 360.0f;
                }
                break;
            }
        }
        return yaw;
    }

    @Nonnull
    @Override
    public Direction getDirection()
    {
        return owner.getDirection();
    }

    @Override
    public void setDirection( @Nonnull Direction dir )
    {
        owner.setDirection( dir );
    }

    @Override
    public int getSelectedSlot()
    {
        return selectedSlot;
    }

    @Override
    public void setSelectedSlot( int slot )
    {
        if( getWorld().isClientSide ) throw new UnsupportedOperationException( "Cannot set the slot on the client" );

        if( slot >= 0 && slot < owner.getContainerSize() )
        {
            selectedSlot = slot;
            owner.onTileEntityChange();
        }
    }

    @Nonnull
    @Override
    public IInventory getInventory()
    {
        return inventory;
    }

    @Nonnull
    @Override
    public IItemHandlerModifiable getItemHandler()
    {
        return inventoryWrapper;
    }

    @Override
    public boolean isFuelNeeded()
    {
        return ComputerCraft.turtlesNeedFuel;
    }

    @Override
    public int getFuelLevel()
    {
        return Math.min( fuelLevel, getFuelLimit() );
    }

    @Override
    public void setFuelLevel( int level )
    {
        fuelLevel = Math.min( level, getFuelLimit() );
        owner.onTileEntityChange();
    }

    @Override
    public int getFuelLimit()
    {
        if( owner.getFamily() == ComputerFamily.ADVANCED )
        {
            return ComputerCraft.advancedTurtleFuelLimit;
        }
        else
        {
            return ComputerCraft.turtleFuelLimit;
        }
    }

    @Override
    public boolean consumeFuel( int fuel )
    {
        if( getWorld().isClientSide ) throw new UnsupportedOperationException( "Cannot consume fuel on the client" );

        if( !isFuelNeeded() ) return true;

        int consumption = Math.max( fuel, 0 );
        if( getFuelLevel() >= consumption )
        {
            setFuelLevel( getFuelLevel() - consumption );
            return true;
        }
        return false;
    }

    @Override
    public void addFuel( int fuel )
    {
        if( getWorld().isClientSide ) throw new UnsupportedOperationException( "Cannot add fuel on the client" );

        int addition = Math.max( fuel, 0 );
        setFuelLevel( getFuelLevel() + addition );
    }

    private int issueCommand( ITurtleCommand command )
    {
        commandQueue.offer( new TurtleCommandQueueEntry( ++commandsIssued, command ) );
        return commandsIssued;
    }

    @Nonnull
    @Override
    public MethodResult executeCommand( @Nonnull ITurtleCommand command )
    {
        if( getWorld().isClientSide ) throw new UnsupportedOperationException( "Cannot run commands on the client" );

        // Issue command
        int commandID = issueCommand( command );
        return new CommandCallback( commandID ).pull;
    }

    @Override
    public void playAnimation( @Nonnull TurtleAnimation animation )
    {
        if( getWorld().isClientSide ) throw new UnsupportedOperationException( "Cannot play animations on the client" );

        this.animation = animation;
        if( this.animation == TurtleAnimation.SHORT_WAIT )
        {
            animationProgress = ANIM_DURATION / 2;
            lastAnimationProgress = ANIM_DURATION / 2;
        }
        else
        {
            animationProgress = 0;
            lastAnimationProgress = 0;
        }
        owner.updateBlock();
    }

    public ResourceLocation getOverlay()
    {
        return overlay;
    }

    public void setOverlay( ResourceLocation overlay )
    {
        if( !Objects.equal( this.overlay, overlay ) )
        {
            this.overlay = overlay;
            owner.updateBlock();
        }
    }

    public DyeColor getDyeColour()
    {
        if( colourHex == -1 ) return null;
        Colour colour = Colour.fromHex( colourHex );
        return colour == null ? null : DyeColor.byId( 15 - colour.ordinal() );
    }

    public void setDyeColour( DyeColor dyeColour )
    {
        int newColour = -1;
        if( dyeColour != null )
        {
            newColour = Colour.values()[15 - dyeColour.getId()].getHex();
        }
        if( colourHex != newColour )
        {
            colourHex = newColour;
            owner.updateBlock();
        }
    }

    @Override
    public void setColour( int colour )
    {
        if( colour >= 0 && colour <= 0xFFFFFF )
        {
            if( colourHex != colour )
            {
                colourHex = colour;
                owner.updateBlock();
            }
        }
        else if( colourHex != -1 )
        {
            colourHex = -1;
            owner.updateBlock();
        }
    }

    @Override
    public int getColour()
    {
        return colourHex;
    }

    public void setOwningPlayer( GameProfile profile )
    {
        owningPlayer = profile;
    }

    @Nullable
    @Override
    public GameProfile getOwningPlayer()
    {
        return owningPlayer;
    }

    @Override
    public ITurtleUpgrade getUpgrade( @Nonnull TurtleSide side )
    {
        return upgrades.get( side );
    }

    @Override
    public void setUpgrade( @Nonnull TurtleSide side, ITurtleUpgrade upgrade )
    {
        if( !setUpgradeDirect( side, upgrade ) ) return;

        // This is a separate function to avoid updating the block when reading the NBT. We don't need to do this as
        // either the block is newly placed (and so won't have changed) or is being updated with /data, which calls
        // updateBlock for us.
        if( owner.getLevel() != null ) owner.updateBlock();
    }

    private boolean setUpgradeDirect( @Nonnull TurtleSide side, ITurtleUpgrade upgrade )
    {
        // Remove old upgrade
        if( upgrades.containsKey( side ) )
        {
            if( upgrades.get( side ) == upgrade ) return false;
            upgrades.remove( side );
        }
        else
        {
            if( upgrade == null ) return false;
        }

        upgradeNBTData.remove( side );

        // Set new upgrade
        if( upgrade != null ) upgrades.put( side, upgrade );

        // Notify clients and create peripherals
        if( owner.getLevel() != null )
        {
            updatePeripherals( owner.createServerComputer() );
<<<<<<< HEAD
            owner.updateBlock();
            owner.updateInput();
=======
>>>>>>> 02695aea
        }

        return true;
    }

    @Override
    public IPeripheral getPeripheral( @Nonnull TurtleSide side )
    {
        return peripherals.get( side );
    }

    @Nonnull
    @Override
    public CompoundNBT getUpgradeNBTData( TurtleSide side )
    {
        CompoundNBT nbt = upgradeNBTData.get( side );
        if( nbt == null ) upgradeNBTData.put( side, nbt = new CompoundNBT() );
        return nbt;
    }

    @Override
    public void updateUpgradeNBTData( @Nonnull TurtleSide side )
    {
        owner.updateBlock();
    }

    public Vec3d getRenderOffset( float f )
    {
        switch( animation )
        {
            case MOVE_FORWARD:
            case MOVE_BACK:
            case MOVE_UP:
            case MOVE_DOWN:
            {
                // Get direction
                Direction dir;
                switch( animation )
                {
                    case MOVE_FORWARD:
                    default:
                        dir = getDirection();
                        break;
                    case MOVE_BACK:
                        dir = getDirection().getOpposite();
                        break;
                    case MOVE_UP:
                        dir = Direction.UP;
                        break;
                    case MOVE_DOWN:
                        dir = Direction.DOWN;
                        break;
                }

                double distance = -1.0 + getAnimationFraction( f );
                return new Vec3d(
                    distance * dir.getStepX(),
                    distance * dir.getStepY(),
                    distance * dir.getStepZ()
                );
            }
            default:
            {
                return Vec3d.ZERO;
            }
        }
    }

    public float getToolRenderAngle( TurtleSide side, float f )
    {
        return (side == TurtleSide.LEFT && animation == TurtleAnimation.SWING_LEFT_TOOL) ||
            (side == TurtleSide.RIGHT && animation == TurtleAnimation.SWING_RIGHT_TOOL)
            ? 45.0f * (float) Math.sin( getAnimationFraction( f ) * Math.PI )
            : 0.0f;
    }

    private static ComputerSide toDirection( TurtleSide side )
    {
        switch( side )
        {
            case LEFT:
                return ComputerSide.LEFT;
            case RIGHT:
            default:
                return ComputerSide.RIGHT;
        }
    }

    private void updatePeripherals( ServerComputer serverComputer )
    {
        if( serverComputer == null ) return;

        // Update peripherals
        for( TurtleSide side : TurtleSide.values() )
        {
            ITurtleUpgrade upgrade = getUpgrade( side );
            IPeripheral peripheral = null;
            if( upgrade != null && upgrade.getType().isPeripheral() )
            {
                peripheral = upgrade.createPeripheral( this, side );
            }

            IPeripheral existing = peripherals.get( side );
            if( existing == peripheral || (existing != null && peripheral != null && existing.equals( peripheral )) )
            {
                // If the peripheral is the same, just use that.
                peripheral = existing;
            }
            else
            {
                // Otherwise update our map
                peripherals.put( side, peripheral );
            }

            // Always update the computer: it may not be the same computer as before!
            serverComputer.setPeripheral( toDirection( side ), peripheral );
        }
    }

    private void updateCommands()
    {
        if( animation != TurtleAnimation.NONE || commandQueue.isEmpty() ) return;

        // If we've got a computer, ensure that we're allowed to perform work.
        ServerComputer computer = owner.getServerComputer();
        if( computer != null && !computer.getComputer().getMainThreadMonitor().canWork() ) return;

        // Pull a new command
        TurtleCommandQueueEntry nextCommand = commandQueue.poll();
        if( nextCommand == null ) return;

        // Execute the command
        long start = System.nanoTime();
        TurtleCommandResult result = nextCommand.command.execute( this );
        long end = System.nanoTime();

        // Dispatch the callback
        if( computer == null ) return;
        computer.getComputer().getMainThreadMonitor().trackWork( end - start, TimeUnit.NANOSECONDS );
        int callbackID = nextCommand.callbackID;
        if( callbackID < 0 ) return;

        if( result != null && result.isSuccess() )
        {
            Object[] results = result.getResults();
            if( results != null )
            {
                Object[] arguments = new Object[results.length + 2];
                arguments[0] = callbackID;
                arguments[1] = true;
                System.arraycopy( results, 0, arguments, 2, results.length );
                computer.queueEvent( "turtle_response", arguments );
            }
            else
            {
                computer.queueEvent( "turtle_response", new Object[] {
                    callbackID, true,
                } );
            }
        }
        else
        {
            computer.queueEvent( "turtle_response", new Object[] {
                callbackID, false, result != null ? result.getErrorMessage() : null,
            } );
        }
    }

    private void updateAnimation()
    {
        if( animation != TurtleAnimation.NONE )
        {
            World world = getWorld();

            if( ComputerCraft.turtlesCanPush )
            {
                // Advance entity pushing
                if( animation == TurtleAnimation.MOVE_FORWARD ||
                    animation == TurtleAnimation.MOVE_BACK ||
                    animation == TurtleAnimation.MOVE_UP ||
                    animation == TurtleAnimation.MOVE_DOWN )
                {
                    BlockPos pos = getPosition();
                    Direction moveDir;
                    switch( animation )
                    {
                        case MOVE_FORWARD:
                        default:
                            moveDir = getDirection();
                            break;
                        case MOVE_BACK:
                            moveDir = getDirection().getOpposite();
                            break;
                        case MOVE_UP:
                            moveDir = Direction.UP;
                            break;
                        case MOVE_DOWN:
                            moveDir = Direction.DOWN;
                            break;
                    }

                    double minX = pos.getX();
                    double minY = pos.getY();
                    double minZ = pos.getZ();
                    double maxX = minX + 1.0;
                    double maxY = minY + 1.0;
                    double maxZ = minZ + 1.0;

                    float pushFrac = 1.0f - (float) (animationProgress + 1) / ANIM_DURATION;
                    float push = Math.max( pushFrac + 0.0125f, 0.0f );
                    if( moveDir.getStepX() < 0 )
                    {
                        minX += moveDir.getStepX() * push;
                    }
                    else
                    {
                        maxX -= moveDir.getStepX() * push;
                    }

                    if( moveDir.getStepY() < 0 )
                    {
                        minY += moveDir.getStepY() * push;
                    }
                    else
                    {
                        maxY -= moveDir.getStepY() * push;
                    }

                    if( moveDir.getStepZ() < 0 )
                    {
                        minZ += moveDir.getStepZ() * push;
                    }
                    else
                    {
                        maxZ -= moveDir.getStepZ() * push;
                    }

                    AxisAlignedBB aabb = new AxisAlignedBB( minX, minY, minZ, maxX, maxY, maxZ );
                    List<Entity> list = world.getEntitiesOfClass( Entity.class, aabb, EntityPredicates.NO_SPECTATORS );
                    if( !list.isEmpty() )
                    {
                        double pushStep = 1.0f / ANIM_DURATION;
                        double pushStepX = moveDir.getStepX() * pushStep;
                        double pushStepY = moveDir.getStepY() * pushStep;
                        double pushStepZ = moveDir.getStepZ() * pushStep;
                        for( Entity entity : list )
                        {
                            entity.move( MoverType.PISTON, new Vec3d( pushStepX, pushStepY, pushStepZ ) );
                        }
                    }
                }
            }

            // Advance valentines day easter egg
            if( world.isClientSide && animation == TurtleAnimation.MOVE_FORWARD && animationProgress == 4 )
            {
                // Spawn love pfx if valentines day
                Holiday currentHoliday = HolidayUtil.getCurrentHoliday();
                if( currentHoliday == Holiday.VALENTINES )
                {
                    Vec3d position = getVisualPosition( 1.0f );
                    if( position != null )
                    {
                        double x = position.x + world.random.nextGaussian() * 0.1;
                        double y = position.y + 0.5 + world.random.nextGaussian() * 0.1;
                        double z = position.z + world.random.nextGaussian() * 0.1;
                        world.addParticle(
                            ParticleTypes.HEART, x, y, z,
                            world.random.nextGaussian() * 0.02,
                            world.random.nextGaussian() * 0.02,
                            world.random.nextGaussian() * 0.02
                        );
                    }
                }
            }

            // Wait for anim completion
            lastAnimationProgress = animationProgress;
            if( ++animationProgress >= ANIM_DURATION )
            {
                animation = TurtleAnimation.NONE;
                animationProgress = 0;
                lastAnimationProgress = 0;
            }
        }
    }

    private float getAnimationFraction( float f )
    {
        float next = (float) animationProgress / ANIM_DURATION;
        float previous = (float) lastAnimationProgress / ANIM_DURATION;
        return previous + (next - previous) * f;
    }

    private static final class CommandCallback implements ILuaCallback
    {
        final MethodResult pull = MethodResult.pullEvent( "turtle_response", this );
        private final int command;

        CommandCallback( int command )
        {
            this.command = command;
        }

        @Nonnull
        @Override
        public MethodResult resume( Object[] response )
        {
            if( response.length < 3 || !(response[1] instanceof Number) || !(response[2] instanceof Boolean) )
            {
                return pull;
            }

            if( ((Number) response[1]).intValue() != command ) return pull;

            return MethodResult.of( Arrays.copyOfRange( response, 2, response.length ) );
        }
    }
}<|MERGE_RESOLUTION|>--- conflicted
+++ resolved
@@ -624,7 +624,11 @@
         // This is a separate function to avoid updating the block when reading the NBT. We don't need to do this as
         // either the block is newly placed (and so won't have changed) or is being updated with /data, which calls
         // updateBlock for us.
-        if( owner.getLevel() != null ) owner.updateBlock();
+        if( owner.getLevel() != null )
+        {
+            owner.updateBlock();
+            owner.updateInput();
+        }
     }
 
     private boolean setUpgradeDirect( @Nonnull TurtleSide side, ITurtleUpgrade upgrade )
@@ -649,11 +653,6 @@
         if( owner.getLevel() != null )
         {
             updatePeripherals( owner.createServerComputer() );
-<<<<<<< HEAD
-            owner.updateBlock();
-            owner.updateInput();
-=======
->>>>>>> 02695aea
         }
 
         return true;

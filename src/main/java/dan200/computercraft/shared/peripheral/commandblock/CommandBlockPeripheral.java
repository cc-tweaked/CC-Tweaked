--- conflicted
+++ resolved
@@ -127,13 +127,8 @@
     @SubscribeEvent
     public static void onCapability( AttachCapabilitiesEvent<BlockEntity> event )
     {
-<<<<<<< HEAD
         BlockEntity tile = event.getObject();
-        if( tile instanceof CommandBlockEntity )
-=======
-        TileEntity tile = event.getObject();
-        if( ComputerCraft.enableCommandBlock && tile instanceof CommandBlockTileEntity )
->>>>>>> 5927e9bb
+        if( ComputerCraft.enableCommandBlock && tile instanceof CommandBlockEntity )
         {
             CommandBlockPeripheral peripheral = new CommandBlockPeripheral( (CommandBlockEntity) tile );
             event.addCapability( CAP_ID, peripheral );

--- conflicted
+++ resolved
@@ -10,7 +10,6 @@
 import dan200.computercraft.shared.common.TileGeneric;
 import dan200.computercraft.shared.media.items.ItemPrintout;
 import dan200.computercraft.shared.util.*;
-<<<<<<< HEAD
 import net.minecraft.core.BlockPos;
 import net.minecraft.core.Direction;
 import net.minecraft.core.NonNullList;
@@ -26,32 +25,11 @@
 import net.minecraft.world.item.Item;
 import net.minecraft.world.item.ItemStack;
 import net.minecraft.world.item.Items;
+import net.minecraft.world.level.block.entity.BaseContainerBlockEntity;
 import net.minecraft.world.level.block.entity.BlockEntityType;
 import net.minecraft.world.level.block.state.BlockState;
 import net.minecraft.world.phys.BlockHitResult;
 import net.minecraft.world.phys.Vec3;
-=======
-import net.minecraft.block.BlockState;
-import net.minecraft.entity.player.PlayerEntity;
-import net.minecraft.entity.player.PlayerInventory;
-import net.minecraft.entity.player.ServerPlayerEntity;
-import net.minecraft.inventory.ItemStackHelper;
-import net.minecraft.inventory.container.Container;
-import net.minecraft.inventory.container.INamedContainerProvider;
-import net.minecraft.item.DyeColor;
-import net.minecraft.item.Item;
-import net.minecraft.item.ItemStack;
-import net.minecraft.item.Items;
-import net.minecraft.nbt.CompoundNBT;
-import net.minecraft.tileentity.LockableTileEntity;
-import net.minecraft.tileentity.TileEntityType;
-import net.minecraft.util.*;
-import net.minecraft.util.math.BlockRayTraceResult;
-import net.minecraft.util.math.vector.Vector3d;
-import net.minecraft.util.text.ITextComponent;
-import net.minecraft.util.text.TranslationTextComponent;
-import net.minecraft.world.LockCode;
->>>>>>> ab227268
 import net.minecraftforge.common.capabilities.Capability;
 import net.minecraftforge.common.util.LazyOptional;
 import net.minecraftforge.items.IItemHandler;
@@ -77,12 +55,8 @@
     private static final int[] TOP_SLOTS = new int[] { 1, 2, 3, 4, 5, 6 };
     private static final int[] SIDE_SLOTS = new int[] { 0 };
 
-<<<<<<< HEAD
     Component customName;
-=======
-    ITextComponent customName;
     private LockCode lockCode;
->>>>>>> ab227268
 
     private final NonNullList<ItemStack> inventory = NonNullList.withSize( SLOTS, ItemStack.EMPTY );
     private final SidedCaps<IItemHandler> itemHandlerCaps =
@@ -113,9 +87,9 @@
     }
 
     @Override
-    public boolean isUsable( PlayerEntity player )
-    {
-        return super.isUsable( player ) && LockableTileEntity.canUnlock( player, lockCode, getDisplayName() );
+    public boolean isUsable( Player player )
+    {
+        return super.isUsable( player ) && BaseContainerBlockEntity.canUnlock( player, lockCode, getDisplayName() );
     }
 
     @Nonnull
@@ -124,16 +98,11 @@
     {
         if( player.isCrouching() ) return InteractionResult.PASS;
 
-<<<<<<< HEAD
-        if( !getLevel().isClientSide ) NetworkHooks.openGui( (ServerPlayer) player, this );
+        if( !getLevel().isClientSide && isUsable( player ) )
+        {
+            NetworkHooks.openGui( (ServerPlayer) player, this );
+        }
         return InteractionResult.SUCCESS;
-=======
-        if( !getLevel().isClientSide && isUsable( player ) )
-        {
-            NetworkHooks.openGui( (ServerPlayerEntity) player, this );
-        }
-        return ActionResultType.SUCCESS;
->>>>>>> ab227268
     }
 
     @Override
@@ -152,13 +121,9 @@
         }
 
         // Read inventory
-<<<<<<< HEAD
         ContainerHelper.loadAllItems( nbt, inventory );
-=======
-        ItemStackHelper.loadAllItems( nbt, inventory );
 
         lockCode = LockCode.fromTag( nbt );
->>>>>>> ab227268
     }
 
     @Override
@@ -177,13 +142,9 @@
         // Write inventory
         ContainerHelper.saveAllItems( nbt, inventory );
 
-<<<<<<< HEAD
+        lockCode.addToTag( nbt );
+
         super.saveAdditional( nbt );
-=======
-        lockCode.addToTag( nbt );
-
-        return super.save( nbt );
->>>>>>> ab227268
     }
 
     boolean isPrinting()

--- conflicted
+++ resolved
@@ -117,11 +117,7 @@
         NoteBlockInstrument instrument = null;
         for( NoteBlockInstrument testInstrument : NoteBlockInstrument.values() )
         {
-<<<<<<< HEAD
-            if( testInstrument.getString().equalsIgnoreCase( name ) )
-=======
             if( testInstrument.getSerializedName().equalsIgnoreCase( name ) )
->>>>>>> 34b5ede3
             {
                 instrument = testInstrument;
                 break;
@@ -155,13 +151,8 @@
             if( server == null ) return null;
 
             float adjVolume = Math.min( volume, 3.0f );
-<<<<<<< HEAD
-            server.getPlayerList().sendToAllNearExcept(
-                null, pos.x, pos.y, pos.z, adjVolume > 1.0f ? 16 * adjVolume : 16.0, world.getDimensionKey(),
-=======
             server.getPlayerList().broadcast(
-                null, pos.x, pos.y, pos.z, adjVolume > 1.0f ? 16 * adjVolume : 16.0, world.dimension.getType(),
->>>>>>> 34b5ede3
+                null, pos.x, pos.y, pos.z, adjVolume > 1.0f ? 16 * adjVolume : 16.0, world.dimension(),
                 new SPlaySoundPacket( name, SoundCategory.RECORDS, pos, adjVolume, pitch )
             );
             return null;

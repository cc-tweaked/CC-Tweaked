--- conflicted
+++ resolved
@@ -19,13 +19,9 @@
 import net.minecraft.util.ResourceLocation;
 import net.minecraft.util.ResourceLocationException;
 import net.minecraft.util.SoundCategory;
-<<<<<<< HEAD
-import net.minecraft.util.math.vector.Vector3d;
-=======
 import net.minecraft.util.math.BlockPos;
 import net.minecraft.util.math.MathHelper;
-import net.minecraft.util.math.Vec3d;
->>>>>>> a735f23e
+import net.minecraft.util.math.vector.Vector3d;
 import net.minecraft.world.World;
 
 import javax.annotation.Nonnull;
@@ -49,7 +45,7 @@
     private final AtomicInteger notesThisTick = new AtomicInteger();
 
     private long lastPositionTime;
-    private Vec3d lastPosition;
+    private Vector3d lastPosition;
 
     public void update()
     {
@@ -61,7 +57,7 @@
         // in the last second.
         if( lastPlayTime > 0 && (clock - lastPositionTime) >= 20 )
         {
-            Vec3d position = getPosition();
+            Vector3d position = getPosition();
             if( lastPosition == null || lastPosition.distanceToSqr( position ) >= 0.1 )
             {
                 lastPosition = position;
@@ -186,17 +182,10 @@
             MinecraftServer server = world.getServer();
             if( server == null ) return null;
 
-<<<<<<< HEAD
-            float adjVolume = Math.min( volume, 3.0f );
-            server.getPlayerList().broadcast(
-                null, pos.x, pos.y, pos.z, adjVolume > 1.0f ? 16 * adjVolume : 16.0, world.dimension(),
-                new SPlaySoundPacket( name, SoundCategory.RECORDS, pos, adjVolume, pitch )
-            );
-=======
             if( isNote )
             {
                 server.getPlayerList().broadcast(
-                    null, pos.x, pos.y, pos.z, range, world.dimension.getType(),
+                    null, pos.x, pos.y, pos.z, range, world.dimension(),
                     new SPlaySoundPacket( name, SoundCategory.RECORDS, pos, range, pitch )
                 );
             }
@@ -207,7 +196,6 @@
                     world, pos, range
                 );
             }
->>>>>>> a735f23e
             return null;
         } );
 

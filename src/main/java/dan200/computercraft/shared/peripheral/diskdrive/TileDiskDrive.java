--- conflicted
+++ resolved
@@ -108,15 +108,9 @@
     }
 
     @Override
-<<<<<<< HEAD
-    public void readNbt( @Nonnull BlockState state, @Nonnull NbtCompound nbt )
-    {
-        super.readNbt( state, nbt );
-=======
     public void readNbt( @Nonnull NbtCompound nbt )
     {
         super.readNbt( nbt );
->>>>>>> c85a8061
         customName = nbt.contains( NBT_NAME ) ? Text.Serializer.fromJson( nbt.getString( NBT_NAME ) ) : null;
         if( nbt.contains( NBT_ITEM ) )
         {

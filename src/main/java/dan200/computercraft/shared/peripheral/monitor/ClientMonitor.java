--- conflicted
+++ resolved
@@ -24,12 +24,8 @@
 
     public long lastRenderFrame = -1;
     public BlockPos lastRenderPos = null;
-<<<<<<< HEAD
-    public VertexBuffer buffer = null;
-=======
 
     public VertexBuffer buffer;
->>>>>>> ee391ae9
 
     public ClientMonitor( boolean colour, TileMonitor origin )
     {
@@ -50,17 +46,6 @@
      * or this mode does not require one.
      */
     @OnlyIn( Dist.CLIENT )
-<<<<<<< HEAD
-    public void createBuffer()
-    {
-        if( buffer == null )
-        {
-            buffer = new VertexBuffer( FixedWidthFontRenderer.TYPE.getVertexFormat() );
-            synchronized( allMonitors )
-            {
-                allMonitors.add( this );
-            }
-=======
     public boolean createBuffer( MonitorRenderer renderer )
     {
         switch( renderer )
@@ -90,9 +75,8 @@
     {
         if( buffer != null )
         {
-            buffer.deleteGlBuffers();
+            buffer.close();
             buffer = null;
->>>>>>> ee391ae9
         }
     }
 
@@ -106,12 +90,7 @@
                 allMonitors.remove( this );
             }
 
-<<<<<<< HEAD
-            buffer.close();
-            buffer = null;
-=======
             deleteBuffers();
->>>>>>> ee391ae9
         }
     }
 
@@ -123,15 +102,7 @@
             for( Iterator<ClientMonitor> iterator = allMonitors.iterator(); iterator.hasNext(); )
             {
                 ClientMonitor monitor = iterator.next();
-<<<<<<< HEAD
-                if( monitor.buffer != null )
-                {
-                    monitor.buffer.close();
-                    monitor.buffer = null;
-                }
-=======
                 monitor.deleteBuffers();
->>>>>>> ee391ae9
 
                 iterator.remove();
             }

/*
 * This file is part of ComputerCraft - http://www.computercraft.info
 * Copyright Daniel Ratcliffe, 2011-2020. Do not distribute without permission.
 * Send enquiries to dratcliffe@gmail.com
 */
package dan200.computercraft.shared.peripheral.monitor;

<<<<<<< HEAD
import com.mojang.blaze3d.platform.GlStateManager;
import dan200.computercraft.shared.common.ClientTerminal;
=======
import dan200.computercraft.client.gui.FixedWidthFontRenderer;
import dan200.computercraft.shared.common.ClientTerminal;
import net.minecraft.client.renderer.GLAllocation;
import net.minecraft.client.renderer.vertex.VertexBuffer;
>>>>>>> f3de97d6
import net.minecraft.util.math.BlockPos;
import net.minecraftforge.api.distmarker.Dist;
import net.minecraftforge.api.distmarker.OnlyIn;

import java.util.HashSet;
import java.util.Iterator;
import java.util.Set;

public final class ClientMonitor extends ClientTerminal
{
    private static final Set<ClientMonitor> allMonitors = new HashSet<>();

    private final TileMonitor origin;

    public long lastRenderFrame = -1;
    public BlockPos lastRenderPos = null;

    public VertexBuffer buffer;
    public int displayList = 0;

    public ClientMonitor( boolean colour, TileMonitor origin )
    {
        super( colour );
        this.origin = origin;
    }

    public TileMonitor getOrigin()
    {
        return origin;
    }

<<<<<<< HEAD
    @OnlyIn( Dist.CLIENT )
    public void createLists()
=======
    /**
     * Create the appropriate buffer if needed.
     *
     * @param renderer The renderer to use. This can be fetched from {@link #renderer()}.
     * @return If a buffer was created. This will return {@code false} if we already have an appropriate buffer,
     * or this mode does not require one.
     */
    @SideOnly( Side.CLIENT )
    public boolean createBuffer( MonitorRenderer renderer )
>>>>>>> f3de97d6
    {
        switch( renderer )
        {
            case VBO:
                if( buffer != null ) return false;

<<<<<<< HEAD
            for( int i = 0; i < renderDisplayLists.length; i++ )
            {
                renderDisplayLists[i] = GlStateManager.genLists( 1 );
            }
=======
                deleteBuffers();
                buffer = new VertexBuffer( FixedWidthFontRenderer.POSITION_COLOR_TEX );
                addMonitor();
                return true;
            case DISPLAY_LIST:
                if( displayList != 0 ) return false;
>>>>>>> f3de97d6

                deleteBuffers();
                displayList = GLAllocation.generateDisplayLists( 1 );
                addMonitor();
                return true;

            default:
                return false;
        }
    }

    private void addMonitor()
    {
        synchronized( allMonitors )
        {
            allMonitors.add( this );
        }
    }

    private void deleteBuffers()
    {
        if( buffer != null )
        {
            buffer.deleteGlBuffers();
            buffer = null;
        }

        if( displayList != 0 )
        {
            GLAllocation.deleteDisplayLists( displayList );
            displayList = 0;
        }
    }

    @OnlyIn( Dist.CLIENT )
    public void destroy()
    {
        if( buffer != null || displayList != 0 )
        {
            synchronized( allMonitors )
            {
                allMonitors.remove( this );
            }

<<<<<<< HEAD
            for( int list : renderDisplayLists )
            {
                GlStateManager.deleteLists( list, 1 );
            }

            renderDisplayLists = null;
=======
            deleteBuffers();
>>>>>>> f3de97d6
        }
    }

    @OnlyIn( Dist.CLIENT )
    public static void destroyAll()
    {
        synchronized( allMonitors )
        {
            for( Iterator<ClientMonitor> iterator = allMonitors.iterator(); iterator.hasNext(); )
            {
                ClientMonitor monitor = iterator.next();
<<<<<<< HEAD
                if( monitor.renderDisplayLists != null )
                {
                    for( int list : monitor.renderDisplayLists )
                    {
                        GlStateManager.deleteLists( list, 1 );
                    }
                    monitor.renderDisplayLists = null;
                }
=======
                monitor.deleteBuffers();
>>>>>>> f3de97d6

                iterator.remove();
            }
        }
    }
}<|MERGE_RESOLUTION|>--- conflicted
+++ resolved
@@ -5,15 +5,9 @@
  */
 package dan200.computercraft.shared.peripheral.monitor;
 
-<<<<<<< HEAD
-import com.mojang.blaze3d.platform.GlStateManager;
-import dan200.computercraft.shared.common.ClientTerminal;
-=======
 import dan200.computercraft.client.gui.FixedWidthFontRenderer;
 import dan200.computercraft.shared.common.ClientTerminal;
-import net.minecraft.client.renderer.GLAllocation;
 import net.minecraft.client.renderer.vertex.VertexBuffer;
->>>>>>> f3de97d6
 import net.minecraft.util.math.BlockPos;
 import net.minecraftforge.api.distmarker.Dist;
 import net.minecraftforge.api.distmarker.OnlyIn;
@@ -32,7 +26,6 @@
     public BlockPos lastRenderPos = null;
 
     public VertexBuffer buffer;
-    public int displayList = 0;
 
     public ClientMonitor( boolean colour, TileMonitor origin )
     {
@@ -45,42 +38,23 @@
         return origin;
     }
 
-<<<<<<< HEAD
-    @OnlyIn( Dist.CLIENT )
-    public void createLists()
-=======
     /**
      * Create the appropriate buffer if needed.
      *
-     * @param renderer The renderer to use. This can be fetched from {@link #renderer()}.
+     * @param renderer The renderer to use. This can be fetched from {@link MonitorRenderer#current()}.
      * @return If a buffer was created. This will return {@code false} if we already have an appropriate buffer,
      * or this mode does not require one.
      */
-    @SideOnly( Side.CLIENT )
+    @OnlyIn( Dist.CLIENT )
     public boolean createBuffer( MonitorRenderer renderer )
->>>>>>> f3de97d6
     {
         switch( renderer )
         {
             case VBO:
                 if( buffer != null ) return false;
 
-<<<<<<< HEAD
-            for( int i = 0; i < renderDisplayLists.length; i++ )
-            {
-                renderDisplayLists[i] = GlStateManager.genLists( 1 );
-            }
-=======
                 deleteBuffers();
                 buffer = new VertexBuffer( FixedWidthFontRenderer.POSITION_COLOR_TEX );
-                addMonitor();
-                return true;
-            case DISPLAY_LIST:
-                if( displayList != 0 ) return false;
->>>>>>> f3de97d6
-
-                deleteBuffers();
-                displayList = GLAllocation.generateDisplayLists( 1 );
                 addMonitor();
                 return true;
 
@@ -104,34 +78,19 @@
             buffer.deleteGlBuffers();
             buffer = null;
         }
-
-        if( displayList != 0 )
-        {
-            GLAllocation.deleteDisplayLists( displayList );
-            displayList = 0;
-        }
     }
 
     @OnlyIn( Dist.CLIENT )
     public void destroy()
     {
-        if( buffer != null || displayList != 0 )
+        if( buffer != null )
         {
             synchronized( allMonitors )
             {
                 allMonitors.remove( this );
             }
 
-<<<<<<< HEAD
-            for( int list : renderDisplayLists )
-            {
-                GlStateManager.deleteLists( list, 1 );
-            }
-
-            renderDisplayLists = null;
-=======
             deleteBuffers();
->>>>>>> f3de97d6
         }
     }
 
@@ -143,18 +102,7 @@
             for( Iterator<ClientMonitor> iterator = allMonitors.iterator(); iterator.hasNext(); )
             {
                 ClientMonitor monitor = iterator.next();
-<<<<<<< HEAD
-                if( monitor.renderDisplayLists != null )
-                {
-                    for( int list : monitor.renderDisplayLists )
-                    {
-                        GlStateManager.deleteLists( list, 1 );
-                    }
-                    monitor.renderDisplayLists = null;
-                }
-=======
                 monitor.deleteBuffers();
->>>>>>> f3de97d6
 
                 iterator.remove();
             }

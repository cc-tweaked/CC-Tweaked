--- conflicted
+++ resolved
@@ -52,8 +52,7 @@
             ServerMonitor serverMonitor = getMonitor( monitor );
             if( serverMonitor == null || monitor.enqueued ) continue;
 
-            TerminalState state = monitor.cached;
-            if( state == null ) state = monitor.cached = serverMonitor.write();
+            TerminalState state = getState( monitor, serverMonitor );
             NetworkHandler.sendToPlayer( event.getPlayer(), new MonitorClientMessage( monitor.getBlockPos(), state ) );
         }
     }
@@ -103,10 +102,4 @@
         if( state == null ) state = tile.cached = new TerminalState( monitor.getTerminal() );
         return state;
     }
-<<<<<<< HEAD
-=======
-
-    private record PlayerUpdate(ServerPlayer player, TileMonitor monitor)
-    {}
->>>>>>> 158850be
 }
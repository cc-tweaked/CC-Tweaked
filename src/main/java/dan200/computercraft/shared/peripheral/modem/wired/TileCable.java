/*
 * This file is part of ComputerCraft - http://www.computercraft.info
 * Copyright Daniel Ratcliffe, 2011-2019. Do not distribute without permission.
 * Send enquiries to dratcliffe@gmail.com
 */

package dan200.computercraft.shared.peripheral.modem.wired;

import com.google.common.base.Objects;
import dan200.computercraft.ComputerCraft;
import dan200.computercraft.api.ComputerCraftAPI;
import dan200.computercraft.api.network.wired.IWiredElement;
import dan200.computercraft.api.network.wired.IWiredNode;
import dan200.computercraft.api.peripheral.IPeripheral;
import dan200.computercraft.shared.command.CommandCopy;
import dan200.computercraft.shared.common.TileGeneric;
import dan200.computercraft.shared.peripheral.IPeripheralTile;
import dan200.computercraft.shared.peripheral.modem.ModemState;
import dan200.computercraft.shared.util.DirectionUtil;
import dan200.computercraft.shared.util.NamedBlockEntityType;
import dan200.computercraft.shared.util.TickScheduler;
import dan200.computercraft.shared.wired.CapabilityWiredElement;
import net.minecraft.block.Block;
import net.minecraft.block.state.BlockFaceShape;
import net.minecraft.block.state.IBlockState;
import net.minecraft.entity.player.EntityPlayer;
import net.minecraft.item.ItemStack;
import net.minecraft.nbt.NBTTagCompound;
import net.minecraft.util.EnumFacing;
import net.minecraft.util.EnumHand;
import net.minecraft.util.ResourceLocation;
import net.minecraft.util.math.BlockPos;
import net.minecraft.util.math.Vec3d;
import net.minecraft.util.text.TextComponentTranslation;
import net.minecraft.world.World;
import net.minecraftforge.common.capabilities.Capability;
import net.minecraftforge.common.util.LazyOptional;

import javax.annotation.Nonnull;
import javax.annotation.Nullable;
import java.util.Collections;
import java.util.Map;

public class TileCable extends TileGeneric implements IPeripheralTile
{
    public static final NamedBlockEntityType<TileCable> FACTORY = NamedBlockEntityType.create(
        new ResourceLocation( ComputerCraft.MOD_ID, "cable" ),
        TileCable::new
    );

    private static final String NBT_PERIPHERAL_ENABLED = "PeirpheralAccess";

    private class CableElement extends WiredModemElement
    {
        @Nonnull
        @Override
        public World getWorld()
        {
            return TileCable.this.getWorld();
        }

        @Nonnull
        @Override
        public Vec3d getPosition()
        {
            BlockPos pos = TileCable.this.getPos();
            return new Vec3d( pos.getX() + 0.5, pos.getY() + 0.5, pos.getZ() + 0.5 );
        }

        @Override
        protected void attachPeripheral( String name, IPeripheral peripheral )
        {
            m_modem.attachPeripheral( name, peripheral );
        }

        @Override
        protected void detachPeripheral( String name )
        {
            m_modem.detachPeripheral( name );
        }
    }

    private boolean m_peripheralAccessAllowed;
    private WiredModemLocalPeripheral m_peripheral = new WiredModemLocalPeripheral();

    private boolean m_destroyed = false;

    private EnumFacing modemDirection;
    private boolean hasModemDirection = false;
    private EnumFacing m_direction = EnumFacing.NORTH;
    private boolean m_connectionsFormed = false;

    private final WiredModemElement m_cable = new CableElement();
    private LazyOptional<IWiredElement> m_cableCapability = LazyOptional.of( () -> m_cable );
    private final IWiredNode m_node = m_cable.getNode();
    private final WiredModemPeripheral m_modem = new WiredModemPeripheral(
        new ModemState( () -> TickScheduler.schedule( this ) ),
        m_cable
    )
    {
        @Nonnull
        @Override
        protected WiredModemLocalPeripheral getLocalPeripheral()
        {
            return m_peripheral;
        }

        @Nonnull
        @Override
        public Vec3d getPosition()
        {
            BlockPos pos = getPos().offset( m_direction );
            return new Vec3d( pos.getX() + 0.5, pos.getY() + 0.5, pos.getZ() + 0.5 );
        }
    };

    public TileCable()
    {
        super( FACTORY );
    }

    private void onRemove()
    {
        if( world == null || !world.isRemote )
        {
            m_node.remove();
            m_connectionsFormed = false;
        }
    }

    @Override
    public void destroy()
    {
        if( !m_destroyed )
        {
            m_destroyed = true;
            m_modem.destroy();
            onRemove();
        }
    }

    @Override
    public void onChunkUnloaded()
    {
        super.onChunkUnloaded();
        onRemove();
    }

    @Override
    public void remove()
    {
        super.remove();
        onRemove();
    }

    @Override
    public void onLoad()
    {
        super.onLoad();
        if( !world.isRemote )
        {
            updateDirection();
            world.getPendingBlockTicks().scheduleTick( pos, getBlockState().getBlock(), 0 );
        }
    }

    @Override
    public void updateContainingBlockInfo()
    {
        super.updateContainingBlockInfo();
        hasModemDirection = false;
        if( !world.isRemote ) world.getPendingBlockTicks().scheduleTick( pos, getBlockState().getBlock(), 0 );
    }

    private void updateDirection()
    {
        if( !hasModemDirection )
        {
            hasModemDirection = true;
            modemDirection = getDirection();
        }
    }

    private EnumFacing getDirection()
    {
        IBlockState state = getBlockState();
        EnumFacing facing = state.get( BlockCable.MODEM ).getFacing();
        return facing != null ? facing : EnumFacing.NORTH;
    }

    @Override
    public void onNeighbourChange( @Nonnull BlockPos neighbour )
    {
        EnumFacing dir = getDirection();
        if( neighbour.equals( getPos().offset( dir ) ) && hasModem()
            && getWorld().getBlockState( neighbour ).getBlockFaceShape( world, neighbour, dir.getOpposite() ) != BlockFaceShape.SOLID
        )
        {
            if( hasCable() )
            {
                // Drop the modem and convert to cable
                Block.spawnAsEntity( getWorld(), getPos(), new ItemStack( ComputerCraft.Items.wiredModem ) );
                getWorld().setBlockState( getPos(), getBlockState().with( BlockCable.MODEM, CableModemVariant.None ) );
                modemChanged();
                connectionsChanged();
            }
            else
            {
                // Drop everything and remove block
                Block.spawnAsEntity( getWorld(), getPos(), new ItemStack( ComputerCraft.Items.wiredModem ) );
                getWorld().removeBlock( getPos() );
                // This'll call #destroy(), so we don't need to reset the network here.
            }

            return;
        }

        onNeighbourTileEntityChange( neighbour );
    }

    @Override
    public void onNeighbourTileEntityChange( @Nonnull BlockPos neighbour )
    {
        super.onNeighbourTileEntityChange( neighbour );
        if( !world.isRemote && m_peripheralAccessAllowed )
        {
            EnumFacing facing = getDirection();
            if( getPos().offset( facing ).equals( neighbour ) )
            {
                if( m_peripheral.attach( world, getPos(), facing ) ) updateConnectedPeripherals();
            }
        }
    }

    @Override
    public boolean onActivate( EntityPlayer player, EnumHand hand, EnumFacing side, float hitX, float hitY, float hitZ )
    {
        if( !canAttachPeripheral() || player.isSneaking() ) return false;

        if( getWorld().isRemote ) return true;

        String oldName = m_peripheral.getConnectedName();
        togglePeripheralAccess();
        String newName = m_peripheral.getConnectedName();
        if( !Objects.equal( newName, oldName ) )
        {
            if( oldName != null )
            {
<<<<<<< HEAD
                player.sendStatusMessage( new TextComponentTranslation( "gui.computercraft.wired_modem.peripheral_disconnected",
                    CommandCopy.createCopyText( oldName ) ), false );
=======
                // On server, we interacted if a peripheral was found
                String oldPeriphName = m_peripheral.getConnectedName();
                togglePeripheralAccess();
                String periphName = m_peripheral.getConnectedName();

                if( !Objects.equal( periphName, oldPeriphName ) )
                {
                    if( oldPeriphName != null )
                    {
                        player.sendMessage(
                            new TextComponentTranslation( "chat.computercraft.wired_modem.peripheral_disconnected",
                                CommandCopy.createCopyText( oldPeriphName ) )
                        );
                    }
                    if( periphName != null )
                    {
                        player.sendMessage(
                            new TextComponentTranslation( "chat.computercraft.wired_modem.peripheral_connected",
                                CommandCopy.createCopyText( periphName ) )
                        );
                    }
                    return true;
                }
>>>>>>> 259665d9
            }
            if( newName != null )
            {
                player.sendStatusMessage( new TextComponentTranslation( "gui.computercraft.wired_modem.peripheral_connected",
                    CommandCopy.createCopyText( newName ) ), false );
            }
        }

        return true;
    }

    @Override
    public void read( NBTTagCompound nbt )
    {
        super.read( nbt );
        m_peripheralAccessAllowed = nbt.getBoolean( NBT_PERIPHERAL_ENABLED );
        m_peripheral.read( nbt, "" );
    }

    @Nonnull
    @Override
    public NBTTagCompound write( NBTTagCompound nbt )
    {
        nbt.putBoolean( NBT_PERIPHERAL_ENABLED, m_peripheralAccessAllowed );
        m_peripheral.write( nbt, "" );
        return super.write( nbt );
    }

    private void updateBlockState()
    {
        IBlockState state = getBlockState();
        CableModemVariant oldVariant = state.get( BlockCable.MODEM );
        CableModemVariant newVariant = CableModemVariant
            .from( oldVariant.getFacing(), m_modem.getModemState().isOpen(), m_peripheralAccessAllowed );

        if( oldVariant != newVariant )
        {
            world.setBlockState( getPos(), state.with( BlockCable.MODEM, newVariant ) );
        }
    }

    @Override
    public void blockTick()
    {
        super.blockTick();
        updateDirection();

        if( getWorld().isRemote ) return;

        updateDirection();

        if( m_modem.getModemState().pollChanged() ) updateBlockState();

        if( !m_connectionsFormed )
        {
            m_connectionsFormed = true;

            connectionsChanged();
            if( m_peripheralAccessAllowed )
            {
                m_peripheral.attach( world, pos, modemDirection );
                updateConnectedPeripherals();
            }
        }
    }

    public void connectionsChanged()
    {
        if( getWorld().isRemote ) return;

        IBlockState state = getBlockState();
        World world = getWorld();
        BlockPos current = getPos();
        for( EnumFacing facing : DirectionUtil.FACINGS )
        {
            BlockPos offset = current.offset( facing );
            if( !world.isBlockLoaded( offset ) ) continue;

            IWiredElement element = ComputerCraftAPI.getWiredElementAt( world, offset, facing.getOpposite() );
            if( element == null ) continue;

            if( BlockCable.canConnectIn( state, facing ) )
            {
                // If we can connect to it then do so
                m_node.connectTo( element.getNode() );
            }
            else if( m_node.getNetwork() == element.getNode().getNetwork() )
            {
                // Otherwise if we're on the same network then attempt to void it.
                m_node.disconnectFrom( element.getNode() );
            }
        }
    }

    public void modemChanged()
    {
        // Tell anyone who cares that the connection state has changed
        // TODO: Be more restrictive about this.
        m_cableCapability.invalidate();
        m_cableCapability = LazyOptional.of( () -> m_cable );

        if( getWorld().isRemote ) return;

        // If we can no longer attach peripherals, then detach any
        // which may have existed
        if( !canAttachPeripheral() && m_peripheralAccessAllowed )
        {
            m_peripheralAccessAllowed = false;
            m_peripheral.detach();
            m_node.updatePeripherals( Collections.emptyMap() );
            markDirty();
            updateBlockState();
        }
    }

    // private stuff
    private void togglePeripheralAccess()
    {
        if( !m_peripheralAccessAllowed )
        {
            m_peripheral.attach( world, getPos(), getDirection() );
            if( !m_peripheral.hasPeripheral() ) return;

            m_peripheralAccessAllowed = true;
            m_node.updatePeripherals( m_peripheral.toMap() );
        }
        else
        {
            m_peripheral.detach();

            m_peripheralAccessAllowed = false;
            m_node.updatePeripherals( Collections.emptyMap() );
        }

        updateBlockState();
    }

    private void updateConnectedPeripherals()
    {
        Map<String, IPeripheral> peripherals = m_peripheral.toMap();
        if( peripherals.isEmpty() )
        {
            // If there are no peripherals then disable access and update the display state.
            m_peripheralAccessAllowed = false;
            updateBlockState();
        }

        m_node.updatePeripherals( peripherals );
    }

    @Override
    public boolean canRenderBreaking()
    {
        return true;
    }

    @Nonnull
    @Override
    public <T> LazyOptional<T> getCapability( @Nonnull Capability<T> capability, @Nullable EnumFacing facing )
    {
        if( capability == CapabilityWiredElement.CAPABILITY )
        {
            return !m_destroyed && BlockCable.canConnectIn( getBlockState(), facing )
                ? m_cableCapability.cast() : LazyOptional.empty();
        }

        return super.getCapability( capability, facing );
    }

    @Override
    public IPeripheral getPeripheral( EnumFacing side )
    {
        return !m_destroyed && hasModem() && side == getDirection() ? m_modem : null;
    }

    public boolean hasCable()
    {
        return getBlockState().get( BlockCable.CABLE );
    }

    public boolean hasModem()
    {
        return getBlockState().get( BlockCable.MODEM ) != CableModemVariant.None;
    }

    boolean canAttachPeripheral()
    {
        return hasCable() && hasModem();
    }
}<|MERGE_RESOLUTION|>--- conflicted
+++ resolved
@@ -246,38 +246,12 @@
         {
             if( oldName != null )
             {
-<<<<<<< HEAD
-                player.sendStatusMessage( new TextComponentTranslation( "gui.computercraft.wired_modem.peripheral_disconnected",
+                player.sendStatusMessage( new TextComponentTranslation( "chat.computercraft.wired_modem.peripheral_disconnected",
                     CommandCopy.createCopyText( oldName ) ), false );
-=======
-                // On server, we interacted if a peripheral was found
-                String oldPeriphName = m_peripheral.getConnectedName();
-                togglePeripheralAccess();
-                String periphName = m_peripheral.getConnectedName();
-
-                if( !Objects.equal( periphName, oldPeriphName ) )
-                {
-                    if( oldPeriphName != null )
-                    {
-                        player.sendMessage(
-                            new TextComponentTranslation( "chat.computercraft.wired_modem.peripheral_disconnected",
-                                CommandCopy.createCopyText( oldPeriphName ) )
-                        );
-                    }
-                    if( periphName != null )
-                    {
-                        player.sendMessage(
-                            new TextComponentTranslation( "chat.computercraft.wired_modem.peripheral_connected",
-                                CommandCopy.createCopyText( periphName ) )
-                        );
-                    }
-                    return true;
-                }
->>>>>>> 259665d9
             }
             if( newName != null )
             {
-                player.sendStatusMessage( new TextComponentTranslation( "gui.computercraft.wired_modem.peripheral_connected",
+                player.sendStatusMessage( new TextComponentTranslation( "chat.computercraft.wired_modem.peripheral_connected",
                     CommandCopy.createCopyText( newName ) ), false );
             }
         }

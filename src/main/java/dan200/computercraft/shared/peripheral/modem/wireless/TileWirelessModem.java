/*
 * This file is part of ComputerCraft - http://www.computercraft.info
 * Copyright Daniel Ratcliffe, 2011-2022. Do not distribute without permission.
 * Send enquiries to dratcliffe@gmail.com
 */
package dan200.computercraft.shared.peripheral.modem.wireless;

import dan200.computercraft.api.peripheral.IPeripheral;
import dan200.computercraft.shared.common.TileGeneric;
import dan200.computercraft.shared.peripheral.modem.ModemPeripheral;
import dan200.computercraft.shared.peripheral.modem.ModemState;
import dan200.computercraft.shared.util.CapabilityUtil;
import dan200.computercraft.shared.util.TickScheduler;
<<<<<<< HEAD
import net.minecraft.core.BlockPos;
import net.minecraft.core.Direction;
import net.minecraft.world.level.Level;
import net.minecraft.world.level.block.entity.BlockEntityType;
import net.minecraft.world.level.block.state.BlockState;
import net.minecraft.world.phys.Vec3;
=======
import net.minecraft.block.BlockState;
import net.minecraft.tileentity.TileEntityType;
import net.minecraft.util.Direction;
import net.minecraft.util.math.vector.Vector3d;
import net.minecraft.world.World;
>>>>>>> fccca22d
import net.minecraftforge.common.capabilities.Capability;
import net.minecraftforge.common.util.LazyOptional;

import javax.annotation.Nonnull;
import javax.annotation.Nullable;

import static dan200.computercraft.shared.Capabilities.CAPABILITY_PERIPHERAL;

public class TileWirelessModem extends TileGeneric
{
    private static class Peripheral extends WirelessModemPeripheral
    {
        private final TileWirelessModem entity;

        Peripheral( TileWirelessModem entity )
        {
            super( new ModemState( () -> TickScheduler.schedule( entity ) ), entity.advanced );
            this.entity = entity;
        }

        @Nonnull
        @Override
        public Level getLevel()
        {
            return entity.getLevel();
        }

        @Nonnull
        @Override
        public Vec3 getPosition()
        {
<<<<<<< HEAD
            BlockPos pos = entity.getBlockPos().relative( entity.getDirection() );
            return new Vec3( pos.getX(), pos.getY(), pos.getZ() );
=======
            return Vector3d.atLowerCornerOf( entity.getBlockPos().relative( entity.modemDirection ) );
>>>>>>> fccca22d
        }

        @Override
        public boolean equals( IPeripheral other )
        {
            return this == other || (other instanceof Peripheral && entity == ((Peripheral) other).entity);
        }

        @Nonnull
        @Override
        public Object getTarget()
        {
            return entity;
        }
    }

    private final boolean advanced;

    private final ModemPeripheral modem;
    private boolean destroyed = false;
    private LazyOptional<IPeripheral> modemCap;

    public TileWirelessModem( BlockEntityType<? extends TileWirelessModem> type, BlockPos pos, BlockState state, boolean advanced )
    {
        super( type, pos, state );
        this.advanced = advanced;
        modem = new Peripheral( this );
    }

    @Override
    public void clearRemoved()
    {
        super.clearRemoved(); // TODO: Replace with onLoad
        TickScheduler.schedule( this );
    }

    @Override
    public void destroy()
    {
        if( !destroyed )
        {
            modem.destroy();
            destroyed = true;
        }
    }

    @Override
    @Deprecated
    public void setBlockState( @Nonnull BlockState state )
    {
        Direction direction = getDirection();
        super.setBlockState( state );
        if( getDirection() != direction ) modemCap = CapabilityUtil.invalidate( modemCap );
    }

    @Override
    public void blockTick()
    {
        if( modem.getModemState().pollChanged() ) updateBlockState();
    }

    @Nonnull
    private Direction getDirection()
    {
        return getBlockState().getValue( BlockWirelessModem.FACING );
    }

    private void updateBlockState()
    {
        boolean on = modem.getModemState().isOpen();
        BlockState state = getBlockState();
        if( state.getValue( BlockWirelessModem.ON ) != on )
        {
            getLevel().setBlockAndUpdate( getBlockPos(), state.setValue( BlockWirelessModem.ON, on ) );
        }
    }

    @Nonnull
    @Override
    public <T> LazyOptional<T> getCapability( @Nonnull Capability<T> cap, @Nullable Direction side )
    {
        if( cap == CAPABILITY_PERIPHERAL )
        {
            if( side != null && getDirection() != side ) return LazyOptional.empty();
            if( modemCap == null ) modemCap = LazyOptional.of( () -> modem );
            return modemCap.cast();
        }

        return super.getCapability( cap, side );
    }
}<|MERGE_RESOLUTION|>--- conflicted
+++ resolved
@@ -11,20 +11,12 @@
 import dan200.computercraft.shared.peripheral.modem.ModemState;
 import dan200.computercraft.shared.util.CapabilityUtil;
 import dan200.computercraft.shared.util.TickScheduler;
-<<<<<<< HEAD
 import net.minecraft.core.BlockPos;
 import net.minecraft.core.Direction;
 import net.minecraft.world.level.Level;
 import net.minecraft.world.level.block.entity.BlockEntityType;
 import net.minecraft.world.level.block.state.BlockState;
 import net.minecraft.world.phys.Vec3;
-=======
-import net.minecraft.block.BlockState;
-import net.minecraft.tileentity.TileEntityType;
-import net.minecraft.util.Direction;
-import net.minecraft.util.math.vector.Vector3d;
-import net.minecraft.world.World;
->>>>>>> fccca22d
 import net.minecraftforge.common.capabilities.Capability;
 import net.minecraftforge.common.util.LazyOptional;
 
@@ -56,12 +48,7 @@
         @Override
         public Vec3 getPosition()
         {
-<<<<<<< HEAD
-            BlockPos pos = entity.getBlockPos().relative( entity.getDirection() );
-            return new Vec3( pos.getX(), pos.getY(), pos.getZ() );
-=======
-            return Vector3d.atLowerCornerOf( entity.getBlockPos().relative( entity.modemDirection ) );
->>>>>>> fccca22d
+            return Vec3.atLowerCornerOf( entity.getBlockPos().relative( entity.getDirection() ) );
         }
 
         @Override

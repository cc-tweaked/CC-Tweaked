--- conflicted
+++ resolved
@@ -24,17 +24,13 @@
     public static <T extends Map<? super String, Object>> T fill( @Nonnull T data, @Nonnull FluidStack stack )
     {
         fillBasic( data, stack );
-<<<<<<< HEAD
+
         // FluidStack doesn't have a getTags method, so we need to use the deprecated builtInRegistryHolder.
         @SuppressWarnings( "deprecation" )
         var holder = stack.getFluid().builtInRegistryHolder();
         data.put( "tags", DataHelpers.getTags( holder ) );
-=======
-        data.put( "tags", DataHelpers.getTags( stack.getFluid().getTags() ) );
 
         DetailProviders.fillData( FluidStack.class, data, stack );
-
->>>>>>> 8b89d88d
         return data;
     }
 }
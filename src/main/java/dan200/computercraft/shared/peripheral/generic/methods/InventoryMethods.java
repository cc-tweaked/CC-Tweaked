/*
 * This file is part of ComputerCraft - http://www.computercraft.info
 * Copyright Daniel Ratcliffe, 2011-2022. Do not distribute without permission.
 * Send enquiries to dratcliffe@gmail.com
 */
package dan200.computercraft.shared.peripheral.generic.methods;

import dan200.computercraft.ComputerCraft;
<<<<<<< HEAD
import dan200.computercraft.api.lua.ILuaContext;
=======
import dan200.computercraft.api.detail.DetailRegistries;
>>>>>>> 562f224c
import dan200.computercraft.api.lua.LuaException;
import dan200.computercraft.api.lua.LuaFunction;
import dan200.computercraft.api.peripheral.GenericPeripheral;
import dan200.computercraft.api.peripheral.IComputerAccess;
import dan200.computercraft.api.peripheral.IPeripheral;
import dan200.computercraft.api.peripheral.PeripheralType;
<<<<<<< HEAD
import dan200.computercraft.shared.peripheral.generic.data.ItemData;
import net.minecraft.resources.ResourceLocation;
import net.minecraft.world.Container;
import net.minecraft.world.item.ItemStack;
import net.minecraft.world.level.block.entity.BlockEntity;
=======
import net.minecraft.inventory.IInventory;
import net.minecraft.item.ItemStack;
import net.minecraft.tileentity.TileEntity;
import net.minecraft.util.ResourceLocation;
>>>>>>> 562f224c
import net.minecraftforge.common.capabilities.ICapabilityProvider;
import net.minecraftforge.common.util.LazyOptional;
import net.minecraftforge.items.CapabilityItemHandler;
import net.minecraftforge.items.IItemHandler;
import net.minecraftforge.items.ItemHandlerHelper;
import net.minecraftforge.items.wrapper.InvWrapper;

import javax.annotation.Nonnull;
import javax.annotation.Nullable;
import java.util.HashMap;
import java.util.Map;
import java.util.Optional;

import static dan200.computercraft.shared.peripheral.generic.methods.ArgumentHelpers.assertBetween;

/**
 * Methods for interacting with inventories.
 *
 * @cc.module inventory
 */
public class InventoryMethods implements GenericPeripheral
{
    @Nonnull
    @Override
    public PeripheralType getType()
    {
        return PeripheralType.ofAdditional( "inventory" );
    }

    @Nonnull
    @Override
    public ResourceLocation id()
    {
        return new ResourceLocation( ComputerCraft.MOD_ID, "inventory" );
    }

    /**
     * Get the size of this inventory.
     *
     * @param inventory The current inventory.
     * @return The number of slots in this inventory.
     */
    @LuaFunction( mainThread = true )
    public static int size( IItemHandler inventory )
    {
        return inventory.getSlots();
    }

    /**
     * List all items in this inventory. This returns a table, with an entry for each slot.
     * <p>
     * Each item in the inventory is represented by a table containing some basic information, much like
<<<<<<< HEAD
     * {@link dan200.computercraft.shared.turtle.apis.TurtleAPI#getItemDetail(ILuaContext, Optional, Optional)}
     * includes. More information can be fetched with {@link #getItemDetail}. The table contains the item `name`, the
     * `count` and an a (potentially nil) hash of the item's `nbt.` This NBT data doesn't contain anything useful, but
     * allows you to distinguish identical items.
     *
=======
     * {@link dan200.computercraft.shared.turtle.apis.TurtleAPI#getItemDetail} includes. More information can be fetched
     * with {@link #getItemDetail}. The table contains the item `name`, the `count` and an a (potentially nil) hash of
     * the item's `nbt.` This NBT data doesn't contain anything useful, but allows you to distinguish identical items.
     * <p>
>>>>>>> 562f224c
     * The returned table is sparse, and so empty slots will be `nil` - it is recommended to loop over using `pairs`
     * rather than `ipairs`.
     *
     * @param inventory The current inventory.
     * @return All items in this inventory.
     * @cc.treturn { (table|nil)... } All items in this inventory.
     * @cc.usage Find an adjacent chest and print all items in it.
     *
     * <pre>{@code
     * local chest = peripheral.find("minecraft:chest")
     * for slot, item in pairs(chest.list()) do
     *   print(("%d x %s in slot %d"):format(item.count, item.name, slot))
     * end
     * }</pre>
     */
    @LuaFunction( mainThread = true )
    public static Map<Integer, Map<String, ?>> list( IItemHandler inventory )
    {
        Map<Integer, Map<String, ?>> result = new HashMap<>();
        int size = inventory.getSlots();
        for( int i = 0; i < size; i++ )
        {
            ItemStack stack = inventory.getStackInSlot( i );
            if( !stack.isEmpty() ) result.put( i + 1, DetailRegistries.ITEM_STACK.getBasicDetails( stack ) );
        }

        return result;
    }

    /**
     * Get detailed information about an item.
     * <p>
     * The returned information contains the same information as each item in
     * {@link #list}, as well as additional details like the display name
     * (`displayName`), item groups (`itemGroups`), which are the creative tabs
     * an item will appear under, and item and item durability (`damage`,
     * `maxDamage`, `durability`).
     * <p>
     * Some items include more information (such as enchantments) - it is
     * recommended to print it out using @{textutils.serialize} or in the Lua
     * REPL, to explore what is available.
     *
     * @param inventory The current inventory.
     * @param slot      The slot to get information about.
     * @return Information about the item in this slot, or {@code nil} if not present.
     * @throws LuaException If the slot is out of range.
     * @cc.treturn table Information about the item in this slot, or {@code nil} if not present.
     * @cc.usage Print some information about the first in a chest.
     *
     * <pre>{@code
     * local chest = peripheral.find("minecraft:chest")
     * local item = chest.getItemDetail(1)
     * if not item then print("No item") return end
     *
     * print(("%s (%s)"):format(item.displayName, item.name))
     * print(("Count: %d/%d"):format(item.count, item.maxCount))
     *
     * for _, group in pairs(item.itemGroups) do
     *   print(("Group: %s"):format(group.displayName))
     * end
     *
     * if item.damage then
     *   print(("Damage: %d/%d"):format(item.damage, item.maxDamage))
     * end
     * }</pre>
     */
    @Nullable
    @LuaFunction( mainThread = true )
    public static Map<String, ?> getItemDetail( IItemHandler inventory, int slot ) throws LuaException
    {
        assertBetween( slot, 1, inventory.getSlots(), "Slot out of range (%s)" );

        ItemStack stack = inventory.getStackInSlot( slot - 1 );
        return stack.isEmpty() ? null : DetailRegistries.ITEM_STACK.getDetails( stack );
    }

    /**
     * Get the maximum number of items which can be stored in this slot.
     * <p>
     * Typically this will be limited to 64 items. However, some inventories (such as barrels or caches) can store
     * hundreds or thousands of items in one slot.
     *
     * @param inventory Inventory to probe.
     * @param slot      The slot
     * @return The maximum number of items in this slot.
     * @throws LuaException If the slot is out of range.
     * @cc.usage Count the maximum number of items an adjacent chest can hold.
     * <pre>{@code
     * local chest = peripheral.find("minecraft:chest")
     * local total = 0
     * for i = 1, chest.size() do
     *   total = total + chest.getItemLimit(i)
     * end
     * print(total)
     * }</pre>
     */
    @LuaFunction( mainThread = true )
    public static int getItemLimit( IItemHandler inventory, int slot ) throws LuaException
    {
        assertBetween( slot, 1, inventory.getSlots(), "Slot out of range (%s)" );
        return inventory.getSlotLimit( slot - 1 );
    }

    /**
     * Push items from one inventory to another connected one.
     * <p>
     * This allows you to push an item in an inventory to another inventory <em>on the same wired network</em>. Both
     * inventories must attached to wired modems which are connected via a cable.
     *
     * @param from     Inventory to move items from.
     * @param computer The current computer.
     * @param toName   The name of the peripheral/inventory to push to. This is the string given to @{peripheral.wrap},
     *                 and displayed by the wired modem.
     * @param fromSlot The slot in the current inventory to move items to.
     * @param limit    The maximum number of items to move. Defaults to the current stack limit.
     * @param toSlot   The slot in the target inventory to move to. If not given, the item will be inserted into any slot.
     * @return The number of transferred items.
     * @throws LuaException If the peripheral to transfer to doesn't exist or isn't an inventory.
     * @throws LuaException If either source or destination slot is out of range.
     * @cc.see peripheral.getName Allows you to get the name of a @{peripheral.wrap|wrapped} peripheral.
     * @cc.usage Wrap two chests, and push an item from one to another.
     * <pre>{@code
     * local chest_a = peripheral.wrap("minecraft:chest_0")
     * local chest_b = peripheral.wrap("minecraft:chest_1")
     *
     * chest_a.pushItems(peripheral.getName(chest_b), 1)
     * }</pre>
     */
    @LuaFunction( mainThread = true )
    public static int pushItems(
        IItemHandler from, IComputerAccess computer,
        String toName, int fromSlot, Optional<Integer> limit, Optional<Integer> toSlot
    ) throws LuaException
    {
        // Find location to transfer to
        IPeripheral location = computer.getAvailablePeripheral( toName );
        if( location == null ) throw new LuaException( "Target '" + toName + "' does not exist" );

        IItemHandler to = extractHandler( location.getTarget() );
        if( to == null ) throw new LuaException( "Target '" + toName + "' is not an inventory" );

        // Validate slots
        int actualLimit = limit.orElse( Integer.MAX_VALUE );
        assertBetween( fromSlot, 1, from.getSlots(), "From slot out of range (%s)" );
        if( toSlot.isPresent() ) assertBetween( toSlot.get(), 1, to.getSlots(), "To slot out of range (%s)" );

        if( actualLimit <= 0 ) return 0;
        return moveItem( from, fromSlot - 1, to, toSlot.orElse( 0 ) - 1, actualLimit );
    }

    /**
     * Pull items from a connected inventory into this one.
     * <p>
     * This allows you to transfer items between inventories <em>on the same wired network</em>. Both this and the source
     * inventory must attached to wired modems which are connected via a cable.
     *
     * @param to       Inventory to move items to.
     * @param computer The current computer.
     * @param fromName The name of the peripheral/inventory to pull from. This is the string given to @{peripheral.wrap},
     *                 and displayed by the wired modem.
     * @param fromSlot The slot in the source inventory to move items from.
     * @param limit    The maximum number of items to move. Defaults to the current stack limit.
     * @param toSlot   The slot in current inventory to move to. If not given, the item will be inserted into any slot.
     * @return The number of transferred items.
     * @throws LuaException If the peripheral to transfer to doesn't exist or isn't an inventory.
     * @throws LuaException If either source or destination slot is out of range.
     * @cc.see peripheral.getName Allows you to get the name of a @{peripheral.wrap|wrapped} peripheral.
     * @cc.usage Wrap two chests, and push an item from one to another.
     * <pre>{@code
     * local chest_a = peripheral.wrap("minecraft:chest_0")
     * local chest_b = peripheral.wrap("minecraft:chest_1")
     *
     * chest_a.pullItems(peripheral.getName(chest_b), 1)
     * }</pre>
     */
    @LuaFunction( mainThread = true )
    public static int pullItems(
        IItemHandler to, IComputerAccess computer,
        String fromName, int fromSlot, Optional<Integer> limit, Optional<Integer> toSlot
    ) throws LuaException
    {
        // Find location to transfer to
        IPeripheral location = computer.getAvailablePeripheral( fromName );
        if( location == null ) throw new LuaException( "Source '" + fromName + "' does not exist" );

        IItemHandler from = extractHandler( location.getTarget() );
        if( from == null ) throw new LuaException( "Source '" + fromName + "' is not an inventory" );

        // Validate slots
        int actualLimit = limit.orElse( Integer.MAX_VALUE );
        assertBetween( fromSlot, 1, from.getSlots(), "From slot out of range (%s)" );
        if( toSlot.isPresent() ) assertBetween( toSlot.get(), 1, to.getSlots(), "To slot out of range (%s)" );

        if( actualLimit <= 0 ) return 0;
        return moveItem( from, fromSlot - 1, to, toSlot.orElse( 0 ) - 1, actualLimit );
    }

    @Nullable
    private static IItemHandler extractHandler( @Nullable Object object )
    {
        if( object instanceof BlockEntity blockEntity && blockEntity.isRemoved() ) return null;

        if( object instanceof ICapabilityProvider provider )
        {
            LazyOptional<IItemHandler> cap = provider.getCapability( CapabilityItemHandler.ITEM_HANDLER_CAPABILITY );
            if( cap.isPresent() ) return cap.orElseThrow( NullPointerException::new );
        }

        if( object instanceof IItemHandler handler ) return handler;
        if( object instanceof Container container ) return new InvWrapper( container );
        return null;
    }

    /**
     * Move an item from one handler to another.
     *
     * @param from     The handler to move from.
     * @param fromSlot The slot to move from.
     * @param to       The handler to move to.
     * @param toSlot   The slot to move to. Use any number < 0 to represent any slot.
     * @param limit    The max number to move. {@link Integer#MAX_VALUE} for no limit.
     * @return The number of items moved.
     */
    private static int moveItem( IItemHandler from, int fromSlot, IItemHandler to, int toSlot, final int limit )
    {
        // See how much we can get out of this slot
        ItemStack extracted = from.extractItem( fromSlot, limit, true );
        if( extracted.isEmpty() ) return 0;

        // Limit the amount to extract
        int extractCount = Math.min( extracted.getCount(), limit );
        extracted.setCount( extractCount );

        ItemStack remainder = toSlot < 0 ? ItemHandlerHelper.insertItem( to, extracted, false ) : to.insertItem( toSlot, extracted, false );
        int inserted = remainder.isEmpty() ? extractCount : extractCount - remainder.getCount();
        if( inserted <= 0 ) return 0;

        // Remove the item from the original inventory. Technically this could fail, but there's little we can do
        // about that.
        from.extractItem( fromSlot, inserted, false );
        return inserted;
    }
}<|MERGE_RESOLUTION|>--- conflicted
+++ resolved
@@ -6,29 +6,18 @@
 package dan200.computercraft.shared.peripheral.generic.methods;
 
 import dan200.computercraft.ComputerCraft;
-<<<<<<< HEAD
+import dan200.computercraft.api.detail.DetailRegistries;
 import dan200.computercraft.api.lua.ILuaContext;
-=======
-import dan200.computercraft.api.detail.DetailRegistries;
->>>>>>> 562f224c
 import dan200.computercraft.api.lua.LuaException;
 import dan200.computercraft.api.lua.LuaFunction;
 import dan200.computercraft.api.peripheral.GenericPeripheral;
 import dan200.computercraft.api.peripheral.IComputerAccess;
 import dan200.computercraft.api.peripheral.IPeripheral;
 import dan200.computercraft.api.peripheral.PeripheralType;
-<<<<<<< HEAD
-import dan200.computercraft.shared.peripheral.generic.data.ItemData;
 import net.minecraft.resources.ResourceLocation;
 import net.minecraft.world.Container;
 import net.minecraft.world.item.ItemStack;
 import net.minecraft.world.level.block.entity.BlockEntity;
-=======
-import net.minecraft.inventory.IInventory;
-import net.minecraft.item.ItemStack;
-import net.minecraft.tileentity.TileEntity;
-import net.minecraft.util.ResourceLocation;
->>>>>>> 562f224c
 import net.minecraftforge.common.capabilities.ICapabilityProvider;
 import net.minecraftforge.common.util.LazyOptional;
 import net.minecraftforge.items.CapabilityItemHandler;
@@ -81,18 +70,11 @@
      * List all items in this inventory. This returns a table, with an entry for each slot.
      * <p>
      * Each item in the inventory is represented by a table containing some basic information, much like
-<<<<<<< HEAD
      * {@link dan200.computercraft.shared.turtle.apis.TurtleAPI#getItemDetail(ILuaContext, Optional, Optional)}
      * includes. More information can be fetched with {@link #getItemDetail}. The table contains the item `name`, the
      * `count` and an a (potentially nil) hash of the item's `nbt.` This NBT data doesn't contain anything useful, but
      * allows you to distinguish identical items.
-     *
-=======
-     * {@link dan200.computercraft.shared.turtle.apis.TurtleAPI#getItemDetail} includes. More information can be fetched
-     * with {@link #getItemDetail}. The table contains the item `name`, the `count` and an a (potentially nil) hash of
-     * the item's `nbt.` This NBT data doesn't contain anything useful, but allows you to distinguish identical items.
-     * <p>
->>>>>>> 562f224c
+     * <p>
      * The returned table is sparse, and so empty slots will be `nil` - it is recommended to loop over using `pairs`
      * rather than `ipairs`.
      *

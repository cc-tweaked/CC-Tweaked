/*
 * This file is part of ComputerCraft - http://www.computercraft.info
 * Copyright Daniel Ratcliffe, 2011-2021. Do not distribute without permission.
 * Send enquiries to dratcliffe@gmail.com
 */
package dan200.computercraft.ingame.mod;

import org.apache.logging.log4j.LogManager;
import org.apache.logging.log4j.Logger;

import javax.imageio.ImageIO;
import java.awt.image.BufferedImage;
import java.io.IOException;
import java.nio.file.Path;

public final class ImageUtils
{
    private static final Logger LOG = LogManager.getLogger( ImageUtils.class );

    /**
<<<<<<< HEAD
     * Allow 0.08% of pixels to fail. This allows for slight differences at the edges.
     */
    private static final double PIXEL_THRESHOLD = 0.0008;
=======
     * Allow 0.3% of pixels to fail. This allows for slight differences at the edges.
     */
    private static final double PIXEL_THRESHOLD = 0.003;
>>>>>>> 13779d6a

    /**
     * Maximum possible distance between two colours. Floating point differences means we need some fuzziness here.
     */
    public static final int DISTANCE_THRESHOLD = 5;

    private ImageUtils()
    {
    }

    public static boolean areSame( BufferedImage left, BufferedImage right )
    {
        int width = left.getWidth(), height = left.getHeight();
        if( width != right.getWidth() || height != right.getHeight() ) return false;

        int failed = 0, threshold = (int) (width * height * PIXEL_THRESHOLD);
        for( int x = 0; x < width; x++ )
        {
            for( int y = 0; y < height; y++ )
            {
                int l = left.getRGB( x, y ), r = right.getRGB( x, y );
                if( (l & 0xFFFFFF) != (r & 0xFFFFFF) && distance( l, r, 0 ) + distance( l, r, 8 ) + distance( l, r, 16 ) >= DISTANCE_THRESHOLD )
                {
                    failed++;
                }
            }
        }

        if( failed > 0 ) LOG.warn( "{} pixels failed comparing (threshold is {})", failed, threshold );
        return failed <= threshold;
    }

    public static void writeDifference( Path path, BufferedImage left, BufferedImage right ) throws IOException
    {
        int width = left.getWidth(), height = left.getHeight();

        BufferedImage copy = new BufferedImage( width, height, left.getType() );
        for( int x = 0; x < width; x++ )
        {
            for( int y = 0; y < height; y++ )
            {
                int l = left.getRGB( x, y ), r = right.getRGB( x, y );
                copy.setRGB( x, y, difference( l, r, 0 ) | difference( l, r, 8 ) | difference( l, r, 16 ) | 0xFF000000 );
            }
        }

        ImageIO.write( copy, "png", path.toFile() );
    }

    private static int difference( int l, int r, int shift )
    {
        return Math.abs( ((l >> shift) & 0xFF) - ((r >> shift) & 0xFF) ) << shift;
    }

    private static int distance( int l, int r, int shift )
    {
        return Math.abs( ((l >> shift) & 0xFF) - ((r >> shift) & 0xFF) );
    }
}<|MERGE_RESOLUTION|>--- conflicted
+++ resolved
@@ -18,15 +18,9 @@
     private static final Logger LOG = LogManager.getLogger( ImageUtils.class );
 
     /**
-<<<<<<< HEAD
-     * Allow 0.08% of pixels to fail. This allows for slight differences at the edges.
-     */
-    private static final double PIXEL_THRESHOLD = 0.0008;
-=======
      * Allow 0.3% of pixels to fail. This allows for slight differences at the edges.
      */
     private static final double PIXEL_THRESHOLD = 0.003;
->>>>>>> 13779d6a
 
     /**
      * Maximum possible distance between two colours. Floating point differences means we need some fuzziness here.

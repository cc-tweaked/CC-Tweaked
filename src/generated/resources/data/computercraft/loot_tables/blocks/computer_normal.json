{
  "type": "minecraft:block",
  "pools": [
    {
<<<<<<< HEAD
      "name": "main",
      "rolls": 1.0,
      "bonus_rolls": 0.0,
=======
      "rolls": 1,
>>>>>>> 562f224c
      "entries": [
        {
          "type": "minecraft:dynamic",
          "name": "computercraft:computer"
        }
      ],
      "conditions": [
        {
          "condition": "minecraft:alternative",
          "terms": [
            {
              "condition": "computercraft:block_named"
            },
            {
              "condition": "computercraft:has_id"
            },
            {
              "condition": "minecraft:inverted",
              "term": {
                "condition": "computercraft:player_creative"
              }
            }
          ]
        }
      ]
    }
  ]
}<|MERGE_RESOLUTION|>--- conflicted
+++ resolved
@@ -2,13 +2,8 @@
   "type": "minecraft:block",
   "pools": [
     {
-<<<<<<< HEAD
-      "name": "main",
       "rolls": 1.0,
       "bonus_rolls": 0.0,
-=======
-      "rolls": 1,
->>>>>>> 562f224c
       "entries": [
         {
           "type": "minecraft:dynamic",

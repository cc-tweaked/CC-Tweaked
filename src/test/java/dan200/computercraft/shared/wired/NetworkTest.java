/*
 * This file is part of ComputerCraft - http://www.computercraft.info
 * Copyright Daniel Ratcliffe, 2011-2019. Do not distribute without permission.
 * Send enquiries to dratcliffe@gmail.com
 */

package dan200.computercraft.shared.wired;

import com.google.common.collect.Maps;
import com.google.common.collect.Sets;
import dan200.computercraft.api.ComputerCraftAPI;
import dan200.computercraft.api.lua.ILuaContext;
import dan200.computercraft.api.lua.LuaException;
import dan200.computercraft.api.network.wired.IWiredElement;
import dan200.computercraft.api.network.wired.IWiredNetwork;
import dan200.computercraft.api.network.wired.IWiredNetworkChange;
import dan200.computercraft.api.network.wired.IWiredNode;
import dan200.computercraft.api.peripheral.IComputerAccess;
import dan200.computercraft.api.peripheral.IPeripheral;
import dan200.computercraft.shared.util.DirectionUtil;
import net.minecraft.util.EnumFacing;
import net.minecraft.util.math.BlockPos;
import net.minecraft.util.math.Vec3d;
import net.minecraft.world.World;
<<<<<<< HEAD
import org.junit.Ignore;
import org.junit.Test;
=======
import org.apache.logging.log4j.LogManager;
import org.junit.jupiter.api.BeforeEach;
import org.junit.jupiter.api.Disabled;
import org.junit.jupiter.api.Tag;
import org.junit.jupiter.api.Test;
>>>>>>> 259665d9

import javax.annotation.Nonnull;
import javax.annotation.Nullable;
import java.util.Map;
import java.util.Set;
import java.util.function.BiConsumer;
import java.util.function.BiFunction;

import static org.junit.jupiter.api.Assertions.*;

public class NetworkTest
{
<<<<<<< HEAD
=======
    @BeforeEach
    public void setup()
    {
        ComputerCraft.log = LogManager.getLogger();
    }

>>>>>>> 259665d9
    @Test
    public void testConnect()
    {
        NetworkElement
            aE = new NetworkElement( null, null, "a" ),
            bE = new NetworkElement( null, null, "b" ),
            cE = new NetworkElement( null, null, "c" );

        IWiredNode
            aN = aE.getNode(),
            bN = bE.getNode(),
            cN = cE.getNode();

        assertNotEquals( aN.getNetwork(), bN.getNetwork(), "A's and B's network must be different" );
        assertNotEquals( aN.getNetwork(), cN.getNetwork(), "A's and C's network must be different" );
        assertNotEquals( bN.getNetwork(), cN.getNetwork(), "B's and C's network must be different" );

        assertTrue( aN.getNetwork().connect( aN, bN ), "Must be able to add connection" );
        assertFalse( aN.getNetwork().connect( aN, bN ), "Cannot add connection twice" );

        assertEquals( aN.getNetwork(), bN.getNetwork(), "A's and B's network must be equal" );
        assertEquals( Sets.newHashSet( aN, bN ), nodes( aN.getNetwork() ), "A's network should be A and B" );

        assertEquals( Sets.newHashSet( "a", "b" ), aE.allPeripherals().keySet(), "A's peripheral set should be A, B" );
        assertEquals( Sets.newHashSet( "a", "b" ), bE.allPeripherals().keySet(), "B's peripheral set should be A, B" );

        aN.getNetwork().connect( aN, cN );

        assertEquals( aN.getNetwork(), bN.getNetwork(), "A's and B's network must be equal" );
        assertEquals( aN.getNetwork(), cN.getNetwork(), "A's and C's network must be equal" );
        assertEquals( Sets.newHashSet( aN, bN, cN ), nodes( aN.getNetwork() ), "A's network should be A, B and C" );

        assertEquals( Sets.newHashSet( bN, cN ), neighbours( aN ), "A's neighbour set should be B, C" );
        assertEquals( Sets.newHashSet( aN ), neighbours( bN ), "B's neighbour set should be A" );
        assertEquals( Sets.newHashSet( aN ), neighbours( cN ), "C's neighbour set should be A" );

        assertEquals( Sets.newHashSet( "a", "b", "c" ), aE.allPeripherals().keySet(), "A's peripheral set should be A, B, C" );
        assertEquals( Sets.newHashSet( "a", "b", "c" ), bE.allPeripherals().keySet(), "B's peripheral set should be A, B, C" );
        assertEquals( Sets.newHashSet( "a", "b", "c" ), cE.allPeripherals().keySet(), "C's peripheral set should be A, B, C" );
    }

    @Test
    public void testDisconnectNoChange()
    {
        NetworkElement
            aE = new NetworkElement( null, null, "a" ),
            bE = new NetworkElement( null, null, "b" ),
            cE = new NetworkElement( null, null, "c" );

        IWiredNode
            aN = aE.getNode(),
            bN = bE.getNode(),
            cN = cE.getNode();

        aN.getNetwork().connect( aN, bN );
        aN.getNetwork().connect( aN, cN );
        aN.getNetwork().connect( bN, cN );

        aN.getNetwork().disconnect( aN, bN );

        assertEquals( aN.getNetwork(), bN.getNetwork(), "A's and B's network must be equal" );
        assertEquals( aN.getNetwork(), cN.getNetwork(), "A's and C's network must be equal" );
        assertEquals( Sets.newHashSet( aN, bN, cN ), nodes( aN.getNetwork() ), "A's network should be A, B and C" );

        assertEquals( Sets.newHashSet( "a", "b", "c" ), aE.allPeripherals().keySet(), "A's peripheral set should be A, B, C" );
        assertEquals( Sets.newHashSet( "a", "b", "c" ), bE.allPeripherals().keySet(), "B's peripheral set should be A, B, C" );
        assertEquals( Sets.newHashSet( "a", "b", "c" ), cE.allPeripherals().keySet(), "C's peripheral set should be A, B, C" );
    }

    @Test
    public void testDisconnectLeaf()
    {
        NetworkElement
            aE = new NetworkElement( null, null, "a" ),
            bE = new NetworkElement( null, null, "b" ),
            cE = new NetworkElement( null, null, "c" );

        IWiredNode
            aN = aE.getNode(),
            bN = bE.getNode(),
            cN = cE.getNode();

        aN.getNetwork().connect( aN, bN );
        aN.getNetwork().connect( aN, cN );

        aN.getNetwork().disconnect( aN, bN );

        assertNotEquals( aN.getNetwork(), bN.getNetwork(), "A's and B's network must not be equal" );
        assertEquals( aN.getNetwork(), cN.getNetwork(), "A's and C's network must be equal" );
        assertEquals( Sets.newHashSet( aN, cN ), nodes( aN.getNetwork() ), "A's network should be A and C" );
        assertEquals( Sets.newHashSet( bN ), nodes( bN.getNetwork() ), "B's network should be B" );

        assertEquals( Sets.newHashSet( "a", "c" ), aE.allPeripherals().keySet(), "A's peripheral set should be A, C" );
        assertEquals( Sets.newHashSet( "b" ), bE.allPeripherals().keySet(), "B's peripheral set should be B" );
        assertEquals( Sets.newHashSet( "a", "c" ), cE.allPeripherals().keySet(), "C's peripheral set should be A, C" );
    }

    @Test
    public void testDisconnectSplit()
    {
        NetworkElement
            aE = new NetworkElement( null, null, "a" ),
            aaE = new NetworkElement( null, null, "a_" ),
            bE = new NetworkElement( null, null, "b" ),
            bbE = new NetworkElement( null, null, "b_" );

        IWiredNode
            aN = aE.getNode(),
            aaN = aaE.getNode(),
            bN = bE.getNode(),
            bbN = bbE.getNode();

        aN.getNetwork().connect( aN, aaN );
        bN.getNetwork().connect( bN, bbN );

        aN.getNetwork().connect( aN, bN );

        aN.getNetwork().disconnect( aN, bN );

        assertNotEquals( aN.getNetwork(), bN.getNetwork(), "A's and B's network must not be equal" );
        assertEquals( aN.getNetwork(), aaN.getNetwork(), "A's and A_'s network must be equal" );
        assertEquals( bN.getNetwork(), bbN.getNetwork(), "B's and B_'s network must be equal" );

        assertEquals( Sets.newHashSet( aN, aaN ), nodes( aN.getNetwork() ), "A's network should be A and A_" );
        assertEquals( Sets.newHashSet( bN, bbN ), nodes( bN.getNetwork() ), "B's network should be B and B_" );

        assertEquals( Sets.newHashSet( "a", "a_" ), aE.allPeripherals().keySet(), "A's peripheral set should be A and A_" );
        assertEquals( Sets.newHashSet( "b", "b_" ), bE.allPeripherals().keySet(), "B's peripheral set should be B and B_" );
    }

    @Test
    public void testRemoveSingle()
    {
        NetworkElement aE = new NetworkElement( null, null, "a" );
        IWiredNode aN = aE.getNode();

        IWiredNetwork network = aN.getNetwork();
        assertFalse( aN.remove(), "Cannot remove node from an empty network" );
        assertEquals( network, aN.getNetwork(), "Networks are same before and after" );
    }

    @Test
    public void testRemoveLeaf()
    {
        NetworkElement
            aE = new NetworkElement( null, null, "a" ),
            bE = new NetworkElement( null, null, "b" ),
            cE = new NetworkElement( null, null, "c" );

        IWiredNode
            aN = aE.getNode(),
            bN = bE.getNode(),
            cN = cE.getNode();

        aN.getNetwork().connect( aN, bN );
        aN.getNetwork().connect( aN, cN );

        assertTrue( aN.getNetwork().remove( bN ), "Must be able to remove node" );
        assertFalse( aN.getNetwork().remove( bN ), "Cannot remove a second time" );

        assertNotEquals( aN.getNetwork(), bN.getNetwork(), "A's and B's network must not be equal" );
        assertEquals( aN.getNetwork(), cN.getNetwork(), "A's and C's network must be equal" );

        assertEquals( Sets.newHashSet( aN, cN ), nodes( aN.getNetwork() ), "A's network should be A and C" );
        assertEquals( Sets.newHashSet( bN ), nodes( bN.getNetwork() ), "B's network should be B" );

        assertEquals( Sets.newHashSet( "a", "c" ), aE.allPeripherals().keySet(), "A's peripheral set should be A, C" );
        assertEquals( Sets.newHashSet(), bE.allPeripherals().keySet(), "B's peripheral set should be empty" );
        assertEquals( Sets.newHashSet( "a", "c" ), cE.allPeripherals().keySet(), "C's peripheral set should be A, C" );
    }

    @Test
    public void testRemoveSplit()
    {
        NetworkElement
            aE = new NetworkElement( null, null, "a" ),
            aaE = new NetworkElement( null, null, "a_" ),
            bE = new NetworkElement( null, null, "b" ),
            bbE = new NetworkElement( null, null, "b_" ),
            cE = new NetworkElement( null, null, "c" );

        IWiredNode
            aN = aE.getNode(),
            aaN = aaE.getNode(),
            bN = bE.getNode(),
            bbN = bbE.getNode(),
            cN = cE.getNode();

        aN.getNetwork().connect( aN, aaN );
        bN.getNetwork().connect( bN, bbN );

        cN.getNetwork().connect( aN, cN );
        cN.getNetwork().connect( bN, cN );

        cN.getNetwork().remove( cN );

        assertNotEquals( aN.getNetwork(), bN.getNetwork(), "A's and B's network must not be equal" );
        assertEquals( aN.getNetwork(), aaN.getNetwork(), "A's and A_'s network must be equal" );
        assertEquals( bN.getNetwork(), bbN.getNetwork(), "B's and B_'s network must be equal" );

        assertEquals( Sets.newHashSet( aN, aaN ), nodes( aN.getNetwork() ), "A's network should be A and A_" );
        assertEquals( Sets.newHashSet( bN, bbN ), nodes( bN.getNetwork() ), "B's network should be B and B_" );
        assertEquals( Sets.newHashSet( cN ), nodes( cN.getNetwork() ), "C's network should be C" );

        assertEquals( Sets.newHashSet( "a", "a_" ), aE.allPeripherals().keySet(), "A's peripheral set should be A and A_" );
        assertEquals( Sets.newHashSet( "b", "b_" ), bE.allPeripherals().keySet(), "B's peripheral set should be B and B_" );
        assertEquals( Sets.newHashSet(), cE.allPeripherals().keySet(), "C's peripheral set should be empty" );
    }

    @Test
    @Disabled( "Takes a long time to run, mostly for stress testing" )
    public void testLarge()
    {
        final int BRUTE_SIZE = 16;
        final int TOGGLE_CONNECTION_TIMES = 5;
        final int TOGGLE_NODE_TIMES = 5;

        Grid<IWiredNode> grid = new Grid<>( BRUTE_SIZE );
        grid.map( ( existing, pos ) -> new NetworkElement( null, null, "n_" + pos ).getNode() );

        // Test connecting
        {
            long start = System.nanoTime();

            grid.forEach( ( existing, pos ) -> {
                for( EnumFacing facing : DirectionUtil.FACINGS )
                {
                    BlockPos offset = pos.offset( facing );
                    if( (offset.getX() > BRUTE_SIZE / 2) == (pos.getX() > BRUTE_SIZE / 2) )
                    {
                        IWiredNode other = grid.get( offset );
                        if( other != null ) existing.getNetwork().connect( existing, other );
                    }
                }
            } );

            long end = System.nanoTime();

            System.out.printf( "Connecting %s³ nodes took %s seconds\n", BRUTE_SIZE, (end - start) * 1e-9 );
        }

        // Test toggling
        {
            IWiredNode left = grid.get( new BlockPos( BRUTE_SIZE / 2, 0, 0 ) );
            IWiredNode right = grid.get( new BlockPos( BRUTE_SIZE / 2 + 1, 0, 0 ) );
            assertNotEquals( left.getNetwork(), right.getNetwork() );

            long start = System.nanoTime();
            for( int i = 0; i < TOGGLE_CONNECTION_TIMES; i++ )
            {
                left.getNetwork().connect( left, right );
                left.getNetwork().disconnect( left, right );
            }

            long end = System.nanoTime();

            System.out.printf( "Toggling connection %s times took %s seconds\n", TOGGLE_CONNECTION_TIMES, (end - start) * 1e-9 );
        }

        {
            IWiredNode left = grid.get( new BlockPos( BRUTE_SIZE / 2, 0, 0 ) );
            IWiredNode right = grid.get( new BlockPos( BRUTE_SIZE / 2 + 1, 0, 0 ) );
            IWiredNode centre = new NetworkElement( null, null, "c" ).getNode();
            assertNotEquals( left.getNetwork(), right.getNetwork() );

            long start = System.nanoTime();
            for( int i = 0; i < TOGGLE_NODE_TIMES; i++ )
            {
                left.getNetwork().connect( left, centre );
                right.getNetwork().connect( right, centre );

                left.getNetwork().remove( centre );
            }

            long end = System.nanoTime();

            System.out.printf( "Toggling node %s times took %s seconds\n", TOGGLE_NODE_TIMES, (end - start) * 1e-9 );
        }
    }

    private static class NetworkElement implements IWiredElement
    {
        private final World world;
        private final Vec3d position;
        private final String id;
        private final IWiredNode node;
        private final Map<String, IPeripheral> localPeripherals = Maps.newHashMap();
        private final Map<String, IPeripheral> remotePeripherals = Maps.newHashMap();

        private NetworkElement( World world, Vec3d position, String id )
        {
            this.world = world;
            this.position = position;
            this.id = id;
            this.node = ComputerCraftAPI.createWiredNodeForElement( this );
            this.addPeripheral( id );
        }

        @Nonnull
        @Override
        public World getWorld()
        {
            return world;
        }

        @Nonnull
        @Override
        public Vec3d getPosition()
        {
            return position;
        }

        @Nonnull
        @Override
        public String getSenderID()
        {
            return id;
        }

        @Override
        public String toString()
        {
            return "NetworkElement{" + id + "}";
        }

        @Nonnull
        @Override
        public IWiredNode getNode()
        {
            return node;
        }

        @Override
        public void networkChanged( @Nonnull IWiredNetworkChange change )
        {
            remotePeripherals.keySet().removeAll( change.peripheralsRemoved().keySet() );
            remotePeripherals.putAll( change.peripheralsAdded() );
        }

        public NetworkElement addPeripheral( String name )
        {
            localPeripherals.put( name, new NetworkPeripheral() );
            getNode().updatePeripherals( localPeripherals );
            return this;
        }

        @Nonnull
        public Map<String, IPeripheral> allPeripherals()
        {
            return remotePeripherals;
        }
    }

    private static class NetworkPeripheral implements IPeripheral
    {
        @Nonnull
        @Override
        public String getType()
        {
            return "test";
        }

        @Nonnull
        @Override
        public String[] getMethodNames()
        {
            return new String[0];
        }

        @Nullable
        @Override
        public Object[] callMethod( @Nonnull IComputerAccess computer, @Nonnull ILuaContext context, int method, @Nonnull Object[] arguments ) throws LuaException, InterruptedException
        {
            return new Object[0];
        }

        @Override
        public boolean equals( @Nullable IPeripheral other )
        {
            return this == other;
        }
    }

    private static class Grid<T>
    {
        private final int size;
        private final T[] box;

        @SuppressWarnings( "unchecked" )
        public Grid( int size )
        {
            this.size = size;
            this.box = (T[]) new Object[size * size * size];
        }

        public void set( BlockPos pos, T elem )
        {
            int x = pos.getX(), y = pos.getY(), z = pos.getZ();

            if( x >= 0 && x < size && y >= 0 && y < size && z >= 0 && z < size )
            {
                box[x * size * size + y * size + z] = elem;
            }
            else
            {
                throw new IndexOutOfBoundsException( pos.toString() );
            }
        }

        public T get( BlockPos pos )
        {
            int x = pos.getX(), y = pos.getY(), z = pos.getZ();

            return x >= 0 && x < size && y >= 0 && y < size && z >= 0 && z < size
                ? box[x * size * size + y * size + z]
                : null;
        }

        public void forEach( BiConsumer<T, BlockPos> transform )
        {
            for( int x = 0; x < size; x++ )
            {
                for( int y = 0; y < size; y++ )
                {
                    for( int z = 0; z < size; z++ )
                    {
                        transform.accept( box[x * size * size + y * size + z], new BlockPos( x, y, z ) );
                    }
                }
            }
        }

        public void map( BiFunction<T, BlockPos, T> transform )
        {
            for( int x = 0; x < size; x++ )
            {
                for( int y = 0; y < size; y++ )
                {
                    for( int z = 0; z < size; z++ )
                    {
                        box[x * size * size + y * size + z] = transform.apply( box[x * size * size + y * size + z], new BlockPos( x, y, z ) );
                    }
                }
            }
        }
    }

    private static Set<WiredNode> nodes( IWiredNetwork network )
    {
        return ((WiredNetwork) network).nodes;
    }

    private static Set<WiredNode> neighbours( IWiredNode node )
    {
        return ((WiredNode) node).neighbours;
    }
}<|MERGE_RESOLUTION|>--- conflicted
+++ resolved
@@ -22,16 +22,8 @@
 import net.minecraft.util.math.BlockPos;
 import net.minecraft.util.math.Vec3d;
 import net.minecraft.world.World;
-<<<<<<< HEAD
-import org.junit.Ignore;
-import org.junit.Test;
-=======
-import org.apache.logging.log4j.LogManager;
-import org.junit.jupiter.api.BeforeEach;
 import org.junit.jupiter.api.Disabled;
-import org.junit.jupiter.api.Tag;
 import org.junit.jupiter.api.Test;
->>>>>>> 259665d9
 
 import javax.annotation.Nonnull;
 import javax.annotation.Nullable;
@@ -44,15 +36,6 @@
 
 public class NetworkTest
 {
-<<<<<<< HEAD
-=======
-    @BeforeEach
-    public void setup()
-    {
-        ComputerCraft.log = LogManager.getLogger();
-    }
-
->>>>>>> 259665d9
     @Test
     public void testConnect()
     {

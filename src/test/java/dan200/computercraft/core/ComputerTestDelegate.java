/*
 * This file is part of ComputerCraft - http://www.computercraft.info
 * Copyright Daniel Ratcliffe, 2011-2020. Do not distribute without permission.
 * Send enquiries to dratcliffe@gmail.com
 */
package dan200.computercraft.core;

import dan200.computercraft.ComputerCraft;
import dan200.computercraft.api.filesystem.IWritableMount;
import dan200.computercraft.api.lua.ILuaAPI;
import dan200.computercraft.api.lua.LuaException;
import dan200.computercraft.api.lua.LuaFunction;
import dan200.computercraft.api.peripheral.IPeripheral;
import dan200.computercraft.core.computer.BasicEnvironment;
import dan200.computercraft.core.computer.Computer;
import dan200.computercraft.core.computer.ComputerSide;
import dan200.computercraft.core.computer.MainThread;
import dan200.computercraft.core.filesystem.FileMount;
import dan200.computercraft.core.filesystem.FileSystemException;
import dan200.computercraft.core.terminal.Terminal;
import dan200.computercraft.shared.peripheral.modem.ModemState;
import dan200.computercraft.shared.peripheral.modem.wireless.WirelessModemPeripheral;
import net.minecraft.util.math.Vec3d;
import net.minecraft.world.World;
import org.apache.logging.log4j.LogManager;
import org.apache.logging.log4j.Logger;
import org.junit.jupiter.api.*;
import org.junit.jupiter.api.function.Executable;
import org.opentest4j.AssertionFailedError;

import javax.annotation.Nonnull;
import javax.annotation.Nullable;
import java.io.BufferedWriter;
import java.io.File;
import java.io.IOException;
import java.io.Writer;
import java.nio.channels.Channels;
import java.nio.channels.WritableByteChannel;
import java.nio.charset.StandardCharsets;
import java.nio.file.Files;
import java.util.*;
import java.util.concurrent.TimeUnit;
import java.util.concurrent.locks.Condition;
import java.util.concurrent.locks.ReentrantLock;
import java.util.stream.Stream;

import static dan200.computercraft.api.lua.LuaValues.getType;

/**
 * Loads tests from {@code test-rom/spec} and executes them.
 *
 * This spins up a new computer and runs the {@code mcfly.lua} script. This will then load all files in the {@code spec}
 * directory and register them with {@code cct_test.start}.
 *
 * From the test names, we generate a tree of {@link DynamicNode}s which queue an event and wait for
 * {@code cct_test.submit} to be called. McFly pulls these events, executes the tests and then calls the submit method.
 *
 * Once all tests are done, we invoke {@code cct_test.finish} in order to mark everything as complete.
 */
public class ComputerTestDelegate
{
    private static final File REPORT_PATH = new File( "test-files/luacov.report.out" );

    private static final Logger LOG = LogManager.getLogger( ComputerTestDelegate.class );

    private static final long TICK_TIME = TimeUnit.MILLISECONDS.toNanos( 50 );

    private static final long TIMEOUT = TimeUnit.SECONDS.toNanos( 10 );

    private final ReentrantLock lock = new ReentrantLock();
    private Computer computer;

    private final Condition hasTests = lock.newCondition();
    private DynamicNodeBuilder tests;

    private final Condition hasRun = lock.newCondition();
    private String currentTest;
    private boolean runFinished;
    private Throwable runResult;

    private final Condition hasFinished = lock.newCondition();
    private boolean finished = false;
    private Map<String, Map<Double, Double>> finishedWith;

    @BeforeEach
    public void before() throws IOException
    {
        ComputerCraft.logPeripheralErrors = true;

        if( REPORT_PATH.delete() ) ComputerCraft.log.info( "Deleted previous coverage report." );

        Terminal term = new Terminal( 78, 20 );
        IWritableMount mount = new FileMount( new File( "test-files/mount" ), 10_000_000 );

        // Remove any existing files
        List<String> children = new ArrayList<>();
        mount.list( "", children );
        for( String child : children ) mount.delete( child );

        // And add our startup file
        try( WritableByteChannel channel = mount.openForWrite( "startup.lua" );
             Writer writer = Channels.newWriter( channel, StandardCharsets.UTF_8.newEncoder(), -1 ) )
        {
            writer.write( "loadfile('test-rom/mcfly.lua', nil, _ENV)('test-rom/spec') cct_test.finish()" );
        }

        computer = new Computer( new BasicEnvironment( mount ), term, 0 );
        computer.getEnvironment().setPeripheral( ComputerSide.TOP, new FakeModem() );
<<<<<<< HEAD
        computer.addApi( new CctTestAPI() );
=======
        computer.addApi( new ILuaAPI()
        {
            @Override
            public String[] getNames()
            {
                return new String[] { "cct_test" };
            }

            @Nonnull
            @Override
            public String[] getMethodNames()
            {
                return new String[] { "start", "submit", "finish" };
            }

            @Override
            public void startup()
            {
                try
                {
                    computer.getAPIEnvironment().getFileSystem().mount(
                        "test-rom", "test-rom",
                        BasicEnvironment.createMount( ComputerTestDelegate.class, "test-rom", "test" )
                    );
                }
                catch( FileSystemException e )
                {
                    throw new IllegalStateException( e );
                }
            }

            @Nullable
            @Override
            public Object[] callMethod( @Nonnull ILuaContext context, int method, @Nonnull Object[] arguments ) throws LuaException, InterruptedException
            {
                switch( method )
                {
                    case 0: // start: Submit several tests and signal for #get to run
                    {
                        LOG.info( "Received tests from computer" );
                        DynamicNodeBuilder root = new DynamicNodeBuilder( "" );
                        for( Object key : getTable( arguments, 0 ).keySet() )
                        {
                            if( !(key instanceof String) ) throw new LuaException( "Non-key string " + getType( key ) );

                            String name = (String) key;
                            String[] parts = name.split( "\0" );
                            DynamicNodeBuilder builder = root;
                            for( int i = 0; i < parts.length - 1; i++ ) builder = builder.get( parts[i] );
                            builder.runs( parts[parts.length - 1], () -> {
                                // Run it
                                lock.lockInterruptibly();
                                try
                                {
                                    // Set the current test
                                    runResult = null;
                                    runFinished = false;
                                    currentTest = name;

                                    // Tell the computer to run it
                                    LOG.info( "Starting '{}'", formatName( name ) );
                                    computer.queueEvent( "cct_test_run", new Object[] { name } );

                                    long remaining = TIMEOUT;
                                    while( remaining > 0 && computer.isOn() && !runFinished )
                                    {
                                        tick();

                                        long waiting = hasRun.awaitNanos( TICK_TIME );
                                        if( waiting > 0 ) break;
                                        remaining -= TICK_TIME;
                                    }

                                    LOG.info( "Finished '{}'", formatName( name ) );

                                    if( remaining <= 0 )
                                    {
                                        throw new IllegalStateException( "Timed out waiting for test" );
                                    }
                                    else if( !computer.isOn() )
                                    {
                                        throw new IllegalStateException( "Computer turned off mid-execution" );
                                    }

                                    if( runResult != null ) throw runResult;
                                }
                                finally
                                {
                                    lock.unlock();
                                    currentTest = null;
                                }
                            } );
                        }

                        lock.lockInterruptibly();
                        try
                        {
                            tests = root;
                            hasTests.signal();
                        }
                        finally
                        {
                            lock.unlock();
                        }

                        return null;
                    }
                    case 1:  // submit: Submit the result of a test, allowing the test executor to continue
                    {
                        Map<?, ?> tbl = getTable( arguments, 0 );
                        String name = (String) tbl.get( "name" );
                        String status = (String) tbl.get( "status" );
                        String message = (String) tbl.get( "message" );
                        String trace = (String) tbl.get( "trace" );

                        StringBuilder wholeMessage = new StringBuilder();
                        if( message != null ) wholeMessage.append( message );
                        if( trace != null )
                        {
                            if( wholeMessage.length() != 0 ) wholeMessage.append( '\n' );
                            wholeMessage.append( trace );
                        }

                        lock.lockInterruptibly();
                        try
                        {
                            LOG.info( "'{}' finished with {}", formatName( name ), status );

                            // Skip if a test mismatch
                            if( !name.equals( currentTest ) )
                            {
                                LOG.warn( "Skipping test '{}', as we're currently executing '{}'", formatName( name ), formatName( currentTest ) );
                                return null;
                            }

                            switch( status )
                            {
                                case "ok":
                                case "pending":
                                    break;
                                case "fail":
                                    runResult = new AssertionFailedError( wholeMessage.toString() );
                                    break;
                                case "error":
                                    runResult = new IllegalStateException( wholeMessage.toString() );
                                    break;
                            }

                            runFinished = true;
                            hasRun.signal();
                        }
                        finally
                        {
                            lock.unlock();
                        }

                        return null;
                    }
                    case 2: // finish: Signal to after that execution has finished
                        LOG.info( "Finished" );
                        lock.lockInterruptibly();
                        try
                        {
                            finished = true;
                            if( arguments.length > 0 )
                            {
                                @SuppressWarnings( "unchecked" )
                                Map<String, Map<Double, Double>> finished = (Map<String, Map<Double, Double>>) arguments[0];
                                finishedWith = finished;
                            }

                            hasFinished.signal();
                        }
                        finally
                        {
                            lock.unlock();
                        }
                        return null;
                    default:
                        return null;
                }
            }
        } );
>>>>>>> 5dfaf6ee

        computer.turnOn();
    }

    @AfterEach
    public void after() throws InterruptedException, IOException
    {
        try
        {
            LOG.info( "Finished execution" );
            computer.queueEvent( "cct_test_run", null );

            // Wait for test execution to fully finish
            lock.lockInterruptibly();
            try
            {
                long remaining = TIMEOUT;
                while( remaining > 0 && !finished )
                {
                    tick();
                    if( hasFinished.awaitNanos( TICK_TIME ) > 0 ) break;
                    remaining -= TICK_TIME;
                }

                if( remaining <= 0 ) throw new IllegalStateException( "Timed out waiting for finish." + dump() );
                if( !finished ) throw new IllegalStateException( "Computer did not finish." + dump() );
            }
            finally
            {
                lock.unlock();
            }
        }
        finally
        {
            // Show a dump of computer output
            System.out.println( dump() );

            // And shutdown
            computer.shutdown();
        }

        if( finishedWith != null )
        {
            REPORT_PATH.getParentFile().mkdirs();
            try( BufferedWriter writer = Files.newBufferedWriter( REPORT_PATH.toPath() ) )
            {
                new LuaCoverage( finishedWith ).write( writer );
            }
        }
    }

    @TestFactory
    public Stream<DynamicNode> get() throws InterruptedException
    {
        lock.lockInterruptibly();
        try
        {
            long remaining = TIMEOUT;
            while( remaining > 0 & tests == null )
            {
                tick();
                if( hasTests.awaitNanos( TICK_TIME ) > 0 ) break;
                remaining -= TICK_TIME;
            }

            if( remaining <= 0 ) throw new IllegalStateException( "Timed out waiting for tests. " + dump() );
            if( tests == null ) throw new IllegalStateException( "Computer did not provide any tests. " + dump() );
        }
        finally
        {
            lock.unlock();
        }

        return tests.buildChildren();
    }

    private static class DynamicNodeBuilder
    {
        private final String name;
        private final Map<String, DynamicNodeBuilder> children;
        private final Executable executor;

        DynamicNodeBuilder( String name )
        {
            this.name = name;
            this.children = new HashMap<>();
            this.executor = null;
        }

        DynamicNodeBuilder( String name, Executable executor )
        {
            this.name = name;
            this.children = Collections.emptyMap();
            this.executor = executor;
        }

        DynamicNodeBuilder get( String name )
        {
            DynamicNodeBuilder child = children.get( name );
            if( child == null ) children.put( name, child = new DynamicNodeBuilder( name ) );
            return child;
        }

        void runs( String name, Executable executor )
        {
            DynamicNodeBuilder child = children.get( name );
            int id = 0;
            while( child != null )
            {
                id++;
                String subName = name + "_" + id;
                child = children.get( subName );
            }

            children.put( name, new DynamicNodeBuilder( name, executor ) );
        }

        DynamicNode build()
        {
            return executor == null
                ? DynamicContainer.dynamicContainer( name, buildChildren() )
                : DynamicTest.dynamicTest( name, executor );
        }

        Stream<DynamicNode> buildChildren()
        {
            return children.values().stream().map( DynamicNodeBuilder::build );
        }
    }

    private String dump()
    {
        if( !computer.isOn() ) return "Computer is currently off.";

        Terminal term = computer.getAPIEnvironment().getTerminal();
        StringBuilder builder = new StringBuilder().append( "Computer is currently on.\n" );

        for( int line = 0; line < term.getHeight(); line++ )
        {
            builder.append( String.format( "%2d | %" + term.getWidth() + "s |\n", line + 1, term.getLine( line ) ) );
        }

        computer.shutdown();
        return builder.toString();
    }

    private void tick()
    {
        computer.tick();
        MainThread.executePendingTasks();
    }

    private static String formatName( String name )
    {
        return name.replace( "\0", " -> " );
    }

    private static class FakeModem extends WirelessModemPeripheral
    {
        FakeModem()
        {
            super( new ModemState(), true );
        }

        @Nonnull
        @Override
        @SuppressWarnings( "ConstantConditions" )
        public World getWorld()
        {
            return null;
        }

        @Nonnull
        @Override
        public Vec3d getPosition()
        {
            return Vec3d.ZERO;
        }

        @Override
        public boolean equals( @Nullable IPeripheral other )
        {
            return this == other;
        }
    }

    public class CctTestAPI implements ILuaAPI
    {
        @Override
        public String[] getNames()
        {
            return new String[] { "cct_test" };
        }

        @Override
        public void startup()
        {
            try
            {
                computer.getAPIEnvironment().getFileSystem().mount(
                    "test-rom", "test-rom",
                    BasicEnvironment.createMount( ComputerTestDelegate.class, "test-rom", "test" )
                );
            }
            catch( FileSystemException e )
            {
                throw new IllegalStateException( e );
            }
        }

        @LuaFunction
        public final void start( Map<?, ?> tests ) throws LuaException
        {
            // Submit several tests and signal for #get to run
            LOG.info( "Received tests from computer" );
            DynamicNodeBuilder root = new DynamicNodeBuilder( "" );
            for( Object key : tests.keySet() )
            {
                if( !(key instanceof String) ) throw new LuaException( "Non-key string " + getType( key ) );

                String name = (String) key;
                String[] parts = name.split( "\0" );
                DynamicNodeBuilder builder = root;
                for( int i = 0; i < parts.length - 1; i++ ) builder = builder.get( parts[i] );
                builder.runs( parts[parts.length - 1], () -> {
                    // Run it
                    lock.lockInterruptibly();
                    try
                    {
                        // Set the current test
                        runResult = null;
                        runFinished = false;
                        currentTest = name;

                        // Tell the computer to run it
                        LOG.info( "Starting '{}'", formatName( name ) );
                        computer.queueEvent( "cct_test_run", new Object[] { name } );

                        long remaining = TIMEOUT;
                        while( remaining > 0 && computer.isOn() && !runFinished )
                        {
                            tick();

                            long waiting = hasRun.awaitNanos( TICK_TIME );
                            if( waiting > 0 ) break;
                            remaining -= TICK_TIME;
                        }

                        LOG.info( "Finished '{}'", formatName( name ) );

                        if( remaining <= 0 )
                        {
                            throw new IllegalStateException( "Timed out waiting for test" );
                        }
                        else if( !computer.isOn() )
                        {
                            throw new IllegalStateException( "Computer turned off mid-execution" );
                        }

                        if( runResult != null ) throw runResult;
                    }
                    finally
                    {
                        lock.unlock();
                        currentTest = null;
                    }
                } );
            }

            try
            {
                lock.lockInterruptibly();
            }
            catch( InterruptedException e )
            {
                throw new RuntimeException( e );
            }
            try
            {
                ComputerTestDelegate.this.tests = root;
                hasTests.signal();
            }
            finally
            {
                lock.unlock();
            }
        }

        @LuaFunction
        public final void submit( Map<?, ?> tbl )
        {
            //  Submit the result of a test, allowing the test executor to continue
            String name = (String) tbl.get( "name" );
            if( name == null )
            {
                ComputerCraft.log.error( "Oh no: {}", tbl );
            }
            String status = (String) tbl.get( "status" );
            String message = (String) tbl.get( "message" );
            String trace = (String) tbl.get( "trace" );

            StringBuilder wholeMessage = new StringBuilder();
            if( message != null ) wholeMessage.append( message );
            if( trace != null )
            {
                if( wholeMessage.length() != 0 ) wholeMessage.append( '\n' );
                wholeMessage.append( trace );
            }

            try
            {
                lock.lockInterruptibly();
            }
            catch( InterruptedException e )
            {
                throw new RuntimeException( e );
            }
            try
            {
                LOG.info( "'{}' finished with {}", formatName( name ), status );

                // Skip if a test mismatch
                if( !name.equals( currentTest ) )
                {
                    LOG.warn( "Skipping test '{}', as we're currently executing '{}'", formatName( name ), formatName( currentTest ) );
                    return;
                }

                switch( status )
                {
                    case "ok":
                    case "pending":
                        break;
                    case "fail":
                        runResult = new AssertionFailedError( wholeMessage.toString() );
                        break;
                    case "error":
                        runResult = new IllegalStateException( wholeMessage.toString() );
                        break;
                }

                runFinished = true;
                hasRun.signal();
            }
            finally
            {
                lock.unlock();
            }
        }

        @LuaFunction
        public final void finish()
        {
            // Signal to after that execution has finished
            LOG.info( "Finished" );
            try
            {
                lock.lockInterruptibly();
            }
            catch( InterruptedException e )
            {
                throw new RuntimeException( e );
            }
            try
            {
                finished = true;
                hasFinished.signal();
            }
            finally
            {
                lock.unlock();
            }
        }
    }
}<|MERGE_RESOLUTION|>--- conflicted
+++ resolved
@@ -106,193 +106,7 @@
 
         computer = new Computer( new BasicEnvironment( mount ), term, 0 );
         computer.getEnvironment().setPeripheral( ComputerSide.TOP, new FakeModem() );
-<<<<<<< HEAD
         computer.addApi( new CctTestAPI() );
-=======
-        computer.addApi( new ILuaAPI()
-        {
-            @Override
-            public String[] getNames()
-            {
-                return new String[] { "cct_test" };
-            }
-
-            @Nonnull
-            @Override
-            public String[] getMethodNames()
-            {
-                return new String[] { "start", "submit", "finish" };
-            }
-
-            @Override
-            public void startup()
-            {
-                try
-                {
-                    computer.getAPIEnvironment().getFileSystem().mount(
-                        "test-rom", "test-rom",
-                        BasicEnvironment.createMount( ComputerTestDelegate.class, "test-rom", "test" )
-                    );
-                }
-                catch( FileSystemException e )
-                {
-                    throw new IllegalStateException( e );
-                }
-            }
-
-            @Nullable
-            @Override
-            public Object[] callMethod( @Nonnull ILuaContext context, int method, @Nonnull Object[] arguments ) throws LuaException, InterruptedException
-            {
-                switch( method )
-                {
-                    case 0: // start: Submit several tests and signal for #get to run
-                    {
-                        LOG.info( "Received tests from computer" );
-                        DynamicNodeBuilder root = new DynamicNodeBuilder( "" );
-                        for( Object key : getTable( arguments, 0 ).keySet() )
-                        {
-                            if( !(key instanceof String) ) throw new LuaException( "Non-key string " + getType( key ) );
-
-                            String name = (String) key;
-                            String[] parts = name.split( "\0" );
-                            DynamicNodeBuilder builder = root;
-                            for( int i = 0; i < parts.length - 1; i++ ) builder = builder.get( parts[i] );
-                            builder.runs( parts[parts.length - 1], () -> {
-                                // Run it
-                                lock.lockInterruptibly();
-                                try
-                                {
-                                    // Set the current test
-                                    runResult = null;
-                                    runFinished = false;
-                                    currentTest = name;
-
-                                    // Tell the computer to run it
-                                    LOG.info( "Starting '{}'", formatName( name ) );
-                                    computer.queueEvent( "cct_test_run", new Object[] { name } );
-
-                                    long remaining = TIMEOUT;
-                                    while( remaining > 0 && computer.isOn() && !runFinished )
-                                    {
-                                        tick();
-
-                                        long waiting = hasRun.awaitNanos( TICK_TIME );
-                                        if( waiting > 0 ) break;
-                                        remaining -= TICK_TIME;
-                                    }
-
-                                    LOG.info( "Finished '{}'", formatName( name ) );
-
-                                    if( remaining <= 0 )
-                                    {
-                                        throw new IllegalStateException( "Timed out waiting for test" );
-                                    }
-                                    else if( !computer.isOn() )
-                                    {
-                                        throw new IllegalStateException( "Computer turned off mid-execution" );
-                                    }
-
-                                    if( runResult != null ) throw runResult;
-                                }
-                                finally
-                                {
-                                    lock.unlock();
-                                    currentTest = null;
-                                }
-                            } );
-                        }
-
-                        lock.lockInterruptibly();
-                        try
-                        {
-                            tests = root;
-                            hasTests.signal();
-                        }
-                        finally
-                        {
-                            lock.unlock();
-                        }
-
-                        return null;
-                    }
-                    case 1:  // submit: Submit the result of a test, allowing the test executor to continue
-                    {
-                        Map<?, ?> tbl = getTable( arguments, 0 );
-                        String name = (String) tbl.get( "name" );
-                        String status = (String) tbl.get( "status" );
-                        String message = (String) tbl.get( "message" );
-                        String trace = (String) tbl.get( "trace" );
-
-                        StringBuilder wholeMessage = new StringBuilder();
-                        if( message != null ) wholeMessage.append( message );
-                        if( trace != null )
-                        {
-                            if( wholeMessage.length() != 0 ) wholeMessage.append( '\n' );
-                            wholeMessage.append( trace );
-                        }
-
-                        lock.lockInterruptibly();
-                        try
-                        {
-                            LOG.info( "'{}' finished with {}", formatName( name ), status );
-
-                            // Skip if a test mismatch
-                            if( !name.equals( currentTest ) )
-                            {
-                                LOG.warn( "Skipping test '{}', as we're currently executing '{}'", formatName( name ), formatName( currentTest ) );
-                                return null;
-                            }
-
-                            switch( status )
-                            {
-                                case "ok":
-                                case "pending":
-                                    break;
-                                case "fail":
-                                    runResult = new AssertionFailedError( wholeMessage.toString() );
-                                    break;
-                                case "error":
-                                    runResult = new IllegalStateException( wholeMessage.toString() );
-                                    break;
-                            }
-
-                            runFinished = true;
-                            hasRun.signal();
-                        }
-                        finally
-                        {
-                            lock.unlock();
-                        }
-
-                        return null;
-                    }
-                    case 2: // finish: Signal to after that execution has finished
-                        LOG.info( "Finished" );
-                        lock.lockInterruptibly();
-                        try
-                        {
-                            finished = true;
-                            if( arguments.length > 0 )
-                            {
-                                @SuppressWarnings( "unchecked" )
-                                Map<String, Map<Double, Double>> finished = (Map<String, Map<Double, Double>>) arguments[0];
-                                finishedWith = finished;
-                            }
-
-                            hasFinished.signal();
-                        }
-                        finally
-                        {
-                            lock.unlock();
-                        }
-                        return null;
-                    default:
-                        return null;
-                }
-            }
-        } );
->>>>>>> 5dfaf6ee
 
         computer.turnOn();
     }
@@ -644,10 +458,13 @@
         }
 
         @LuaFunction
-        public final void finish()
-        {
+        public final void finish( Optional<Map<?, ?>> result )
+        {
+            @SuppressWarnings( "unchecked" )
+            Map<String, Map<Double, Double>> finishedResult = (Map<String, Map<Double, Double>>) result.orElse( null );
+            LOG.info( "Finished" );
+
             // Signal to after that execution has finished
-            LOG.info( "Finished" );
             try
             {
                 lock.lockInterruptibly();
@@ -659,6 +476,8 @@
             try
             {
                 finished = true;
+                if( finishedResult != null ) finishedWith = finishedResult;
+
                 hasFinished.signal();
             }
             finally

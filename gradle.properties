--- conflicted
+++ resolved
@@ -11,13 +11,8 @@
 neogradle.subsystems.conventions.runs.enabled=false
 
 # Mod properties
-<<<<<<< HEAD
 isUnstable=true
-modVersion=1.112.0
-=======
-isUnstable=false
 modVersion=1.113.0
->>>>>>> d24984c1
 
 # Minecraft properties: We want to configure this here so we can read it in settings.gradle
 mcVersion=1.21.1
--- conflicted
+++ resolved
@@ -9,13 +9,8 @@
 kotlin.jvm.target.validation.mode=error
 
 # Mod properties
-<<<<<<< HEAD
 isUnstable=true
-modVersion=1.109.5
-=======
-isUnstable=false
 modVersion=1.109.6
->>>>>>> a0f75952
 
 # Minecraft properties: We want to configure this here so we can read it in settings.gradle
 mcVersion=1.20.4
--- conflicted
+++ resolved
@@ -10,11 +10,8 @@
 import dan200.computercraft.api.peripheral.IComputerAccess;
 import dan200.computercraft.api.peripheral.IPeripheral;
 import dan200.computercraft.shared.platform.ForgeContainerTransfer;
-<<<<<<< HEAD
+import dan200.computercraft.shared.util.CapabilityUtil;
 import net.minecraft.server.level.ServerLevel;
-=======
-import dan200.computercraft.shared.util.CapabilityUtil;
->>>>>>> ad493253
 import net.minecraft.world.Container;
 import net.minecraft.world.level.block.entity.BlockEntity;
 import net.neoforged.neoforge.capabilities.Capabilities;
@@ -113,27 +110,18 @@
     }
 
     @Nullable
-<<<<<<< HEAD
-    private static IItemHandler extractHandler(@Nullable Object object) {
+    private static IItemHandler extractHandler(IPeripheral peripheral) {
+        var object = peripheral.getTarget();
+        var direction = peripheral instanceof dan200.computercraft.shared.peripheral.generic.GenericPeripheral sided ? sided.side() : null;
+
         if (object instanceof BlockEntity blockEntity) {
             if (blockEntity.isRemoved()) return null;
 
             var level = blockEntity.getLevel();
             if (!(level instanceof ServerLevel serverLevel)) return null;
 
-            var result = serverLevel.getCapability(Capabilities.ItemHandler.BLOCK, blockEntity.getBlockPos(), blockEntity.getBlockState(), blockEntity, null);
+            var result = CapabilityUtil.getCapability(serverLevel, Capabilities.ItemHandler.BLOCK, blockEntity.getBlockPos(), blockEntity.getBlockState(), blockEntity, direction);
             if (result != null) return result;
-=======
-    private static IItemHandler extractHandler(IPeripheral peripheral) {
-        var object = peripheral.getTarget();
-        var direction = peripheral instanceof dan200.computercraft.shared.peripheral.generic.GenericPeripheral sided ? sided.side() : null;
-
-        if (object instanceof BlockEntity blockEntity && blockEntity.isRemoved()) return null;
-
-        if (object instanceof ICapabilityProvider provider) {
-            var cap = CapabilityUtil.getCapability(provider, ForgeCapabilities.ITEM_HANDLER, direction);
-            if (cap.isPresent()) return cap.orElseThrow(NullPointerException::new);
->>>>>>> ad493253
         }
 
         if (object instanceof IItemHandler handler) return handler;

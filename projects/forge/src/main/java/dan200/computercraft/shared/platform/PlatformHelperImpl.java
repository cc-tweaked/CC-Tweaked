--- conflicted
+++ resolved
@@ -312,60 +312,12 @@
         return event.getUseItem() == Event.Result.DENY ? InteractionResult.PASS : stack.useOn(context);
     }
 
-<<<<<<< HEAD
-    private record RegistrationHelperImpl<R>(DeferredRegister<R> registry) implements RegistrationHelper<R> {
-=======
     @Override
     public boolean canClickRunClientCommand() {
         return false;
     }
 
-    private record RegistryWrapperImpl<T>(
-        ResourceLocation name, ForgeRegistry<T> registry
-    ) implements RegistryWrappers.RegistryWrapper<T> {
-        @Override
-        public int getId(T object) {
-            return registry.getID(object);
-        }
-
-        @Override
-        public ResourceLocation getKey(T object) {
-            var key = registry.getKey(object);
-            if (key == null) throw new IllegalStateException(object + " was not registered in " + name);
-            return key;
-        }
-
-        @Override
-        public T get(ResourceLocation location) {
-            var object = registry.getValue(location);
-            if (object == null) throw new IllegalStateException(location + " was not registered in " + name);
-            return object;
-        }
-
-        @Nullable
-        @Override
-        public T tryGet(ResourceLocation location) {
-            return registry.getValue(location);
-        }
-
-        @Override
-        public @Nullable T byId(int id) {
-            return registry.getValue(id);
-        }
-
-        @Override
-        public int size() {
-            return registry.getKeys().size();
-        }
-
-        @Override
-        public Iterator<T> iterator() {
-            return registry.iterator();
-        }
-    }
-
-    private record RegistrationHelperImpl<T>(DeferredRegister<T> registry) implements RegistrationHelper<T> {
->>>>>>> 57c72711
+    private record RegistrationHelperImpl<R>(DeferredRegister<R> registry) implements RegistrationHelper<R> {
         @Override
         public <T extends R> RegistryEntry<T> register(String name, Supplier<T> create) {
             return new RegistryEntryImpl<>(registry().register(name, create));

// SPDX-FileCopyrightText: 2020 The CC: Tweaked Developers
//
// SPDX-License-Identifier: MPL-2.0

package dan200.computercraft.shared.peripheral.generic.methods;

import dan200.computercraft.api.detail.ForgeDetailRegistries;
import dan200.computercraft.api.lua.LuaException;
import dan200.computercraft.api.lua.LuaFunction;
import dan200.computercraft.api.peripheral.IComputerAccess;
<<<<<<< HEAD
import net.minecraft.core.registries.BuiltInRegistries;
import net.minecraft.server.level.ServerLevel;
=======
import dan200.computercraft.api.peripheral.IPeripheral;
import dan200.computercraft.shared.platform.RegistryWrappers;
import dan200.computercraft.shared.util.CapabilityUtil;
>>>>>>> ad493253
import net.minecraft.world.level.block.entity.BlockEntity;
import net.neoforged.neoforge.capabilities.Capabilities;
import net.neoforged.neoforge.fluids.FluidStack;
import net.neoforged.neoforge.fluids.capability.IFluidHandler;

import javax.annotation.Nullable;
import java.util.HashMap;
import java.util.Map;
import java.util.Optional;

import static dan200.computercraft.shared.util.ArgumentHelpers.getRegistryEntry;

/**
 * Fluid methods for Forge's {@link IFluidHandler}.
 */
public final class FluidMethods extends AbstractFluidMethods<IFluidHandler> {
    @Override
    @LuaFunction(mainThread = true)
    public Map<Integer, Map<String, ?>> tanks(IFluidHandler fluids) {
        Map<Integer, Map<String, ?>> result = new HashMap<>();
        var size = fluids.getTanks();
        for (var i = 0; i < size; i++) {
            var stack = fluids.getFluidInTank(i);
            if (!stack.isEmpty()) result.put(i + 1, ForgeDetailRegistries.FLUID_STACK.getBasicDetails(stack));
        }

        return result;
    }

    @Override
    @LuaFunction(mainThread = true)
    public int pushFluid(
        IFluidHandler from, IComputerAccess computer,
        String toName, Optional<Integer> limit, Optional<String> fluidName
    ) throws LuaException {
        var fluid = fluidName.isPresent()
            ? getRegistryEntry(fluidName.get(), "fluid", BuiltInRegistries.FLUID)
            : null;

        // Find location to transfer to
        var location = computer.getAvailablePeripheral(toName);
        if (location == null) throw new LuaException("Target '" + toName + "' does not exist");

        var to = extractHandler(location);
        if (to == null) throw new LuaException("Target '" + toName + "' is not an tank");

        int actualLimit = limit.orElse(Integer.MAX_VALUE);
        if (actualLimit <= 0) throw new LuaException("Limit must be > 0");

        return fluid == null
            ? moveFluid(from, actualLimit, to)
            : moveFluid(from, new FluidStack(fluid, actualLimit), to);
    }

    @Override
    @LuaFunction(mainThread = true)
    public int pullFluid(
        IFluidHandler to, IComputerAccess computer,
        String fromName, Optional<Integer> limit, Optional<String> fluidName
    ) throws LuaException {
        var fluid = fluidName.isPresent()
            ? getRegistryEntry(fluidName.get(), "fluid", BuiltInRegistries.FLUID)
            : null;

        // Find location to transfer to
        var location = computer.getAvailablePeripheral(fromName);
        if (location == null) throw new LuaException("Target '" + fromName + "' does not exist");

        var from = extractHandler(location);
        if (from == null) throw new LuaException("Target '" + fromName + "' is not an tank");

        int actualLimit = limit.orElse(Integer.MAX_VALUE);
        if (actualLimit <= 0) throw new LuaException("Limit must be > 0");

        return fluid == null
            ? moveFluid(from, actualLimit, to)
            : moveFluid(from, new FluidStack(fluid, actualLimit), to);
    }

    @Nullable
<<<<<<< HEAD
    private static IFluidHandler extractHandler(@Nullable Object object) {
        if (object instanceof BlockEntity blockEntity) {
            if (blockEntity.isRemoved()) return null;

            var level = blockEntity.getLevel();
            if (!(level instanceof ServerLevel serverLevel)) return null;

            var result = serverLevel.getCapability(Capabilities.FluidHandler.BLOCK, blockEntity.getBlockPos(), blockEntity.getBlockState(), blockEntity, null);
            if (result != null) return result;
=======
    private static IFluidHandler extractHandler(IPeripheral peripheral) {
        var object = peripheral.getTarget();
        var direction = peripheral instanceof dan200.computercraft.shared.peripheral.generic.GenericPeripheral sided ? sided.side() : null;

        if (object instanceof BlockEntity blockEntity && blockEntity.isRemoved()) return null;

        if (object instanceof ICapabilityProvider provider) {
            var cap = CapabilityUtil.getCapability(provider, ForgeCapabilities.FLUID_HANDLER, direction);
            if (cap.isPresent()) return cap.orElseThrow(NullPointerException::new);
>>>>>>> ad493253
        }

        if (object instanceof IFluidHandler handler) return handler;
        return null;
    }

    /**
     * Move fluid from one handler to another.
     *
     * @param from  The handler to move from.
     * @param limit The maximum amount of fluid to move.
     * @param to    The handler to move to.
     * @return The amount of fluid moved.
     */
    private static int moveFluid(IFluidHandler from, int limit, IFluidHandler to) {
        return moveFluid(from, from.drain(limit, IFluidHandler.FluidAction.SIMULATE), limit, to);
    }

    /**
     * Move fluid from one handler to another.
     *
     * @param from  The handler to move from.
     * @param fluid The fluid and limit to move.
     * @param to    The handler to move to.
     * @return The amount of fluid moved.
     */
    private static int moveFluid(IFluidHandler from, FluidStack fluid, IFluidHandler to) {
        return moveFluid(from, from.drain(fluid, IFluidHandler.FluidAction.SIMULATE), fluid.getAmount(), to);
    }

    /**
     * Move fluid from one handler to another.
     *
     * @param from      The handler to move from.
     * @param extracted The fluid which is extracted from {@code from}.
     * @param limit     The maximum amount of fluid to move.
     * @param to        The handler to move to.
     * @return The amount of fluid moved.
     */
    private static int moveFluid(IFluidHandler from, FluidStack extracted, int limit, IFluidHandler to) {
        if (extracted.getAmount() <= 0) return 0;

        // Limit the amount to extract.
        extracted = extracted.copy();
        extracted.setAmount(Math.min(extracted.getAmount(), limit));

        var inserted = to.fill(extracted.copy(), IFluidHandler.FluidAction.EXECUTE);
        if (inserted <= 0) return 0;

        // Remove the item from the original inventory. Technically this could fail, but there's little we can do
        // about that.
        extracted.setAmount(inserted);
        from.drain(extracted, IFluidHandler.FluidAction.EXECUTE);
        return inserted;
    }
}<|MERGE_RESOLUTION|>--- conflicted
+++ resolved
@@ -8,14 +8,10 @@
 import dan200.computercraft.api.lua.LuaException;
 import dan200.computercraft.api.lua.LuaFunction;
 import dan200.computercraft.api.peripheral.IComputerAccess;
-<<<<<<< HEAD
+import dan200.computercraft.api.peripheral.IPeripheral;
+import dan200.computercraft.shared.util.CapabilityUtil;
 import net.minecraft.core.registries.BuiltInRegistries;
 import net.minecraft.server.level.ServerLevel;
-=======
-import dan200.computercraft.api.peripheral.IPeripheral;
-import dan200.computercraft.shared.platform.RegistryWrappers;
-import dan200.computercraft.shared.util.CapabilityUtil;
->>>>>>> ad493253
 import net.minecraft.world.level.block.entity.BlockEntity;
 import net.neoforged.neoforge.capabilities.Capabilities;
 import net.neoforged.neoforge.fluids.FluidStack;
@@ -96,27 +92,18 @@
     }
 
     @Nullable
-<<<<<<< HEAD
-    private static IFluidHandler extractHandler(@Nullable Object object) {
+    private static IFluidHandler extractHandler(IPeripheral peripheral) {
+        var object = peripheral.getTarget();
+        var direction = peripheral instanceof dan200.computercraft.shared.peripheral.generic.GenericPeripheral sided ? sided.side() : null;
+
         if (object instanceof BlockEntity blockEntity) {
             if (blockEntity.isRemoved()) return null;
 
             var level = blockEntity.getLevel();
             if (!(level instanceof ServerLevel serverLevel)) return null;
 
-            var result = serverLevel.getCapability(Capabilities.FluidHandler.BLOCK, blockEntity.getBlockPos(), blockEntity.getBlockState(), blockEntity, null);
+            var result = CapabilityUtil.getCapability(serverLevel, Capabilities.FluidHandler.BLOCK, blockEntity.getBlockPos(), blockEntity.getBlockState(), blockEntity, direction);
             if (result != null) return result;
-=======
-    private static IFluidHandler extractHandler(IPeripheral peripheral) {
-        var object = peripheral.getTarget();
-        var direction = peripheral instanceof dan200.computercraft.shared.peripheral.generic.GenericPeripheral sided ? sided.side() : null;
-
-        if (object instanceof BlockEntity blockEntity && blockEntity.isRemoved()) return null;
-
-        if (object instanceof ICapabilityProvider provider) {
-            var cap = CapabilityUtil.getCapability(provider, ForgeCapabilities.FLUID_HANDLER, direction);
-            if (cap.isPresent()) return cap.orElseThrow(NullPointerException::new);
->>>>>>> ad493253
         }
 
         if (object instanceof IFluidHandler handler) return handler;

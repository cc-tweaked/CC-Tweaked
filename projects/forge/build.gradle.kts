// SPDX-FileCopyrightText: 2022 The CC: Tweaked Developers
//
// SPDX-License-Identifier: MPL-2.0

import cc.tweaked.gradle.*
import net.neoforged.gradle.dsl.common.runs.run.Run

plugins {
    id("cc-tweaked.forge")
    id("cc-tweaked.gametest")
    id("cc-tweaked.mod-publishing")
}

val modVersion: String by extra

val allProjects = listOf(":core-api", ":core", ":forge-api").map { evaluationDependsOn(it) }
cct {
    inlineProject(":common")
    allProjects.forEach { externalSources(it) }
}

sourceSets {
    main {
        resources.srcDir("src/generated/resources")
    }

    testMod { runs { modIdentifier = "cctest" } }
    testFixtures { runs { modIdentifier = "cctest" } }
}

minecraft {
    accessTransformers {
        file("src/main/resources/META-INF/accesstransformer.cfg")
    }
}

runs {
    configureEach {
        systemProperty("forge.logging.markers", "REGISTRIES")
        systemProperty("forge.logging.console.level", "debug")

        cct.sourceDirectories.get().forEach {
            if (it.classes) modSourceAs(it.sourceSet, "computercraft")
        }

<<<<<<< HEAD
        dependencies {
            runtime(configurations["minecraftLibrary"])
=======
        val data by registering {
            workingDirectory(file("run"))
            args(
                "--mod", "computercraft", "--all",
                "--output", layout.buildDirectory.dir("generatedResources").getAbsolutePath(),
                "--existing", project(":common").file("src/main/resources/"),
                "--existing", file("src/main/resources/"),
            )
>>>>>>> 4e902409
        }
    }

    val client by registering {
        workingDirectory(file("run"))
    }

    val server by registering {
        workingDirectory(file("run/server"))
        programArgument("--nogui")
    }

    val data by registering {
        workingDirectory(file("run"))
        programArguments.addAll(
            "--mod", "computercraft", "--all",
            "--output", file("src/generated/resources/").absolutePath,
            "--existing", project(":common").file("src/main/resources/").absolutePath,
            "--existing", file("src/main/resources/").absolutePath,
        )
    }

    fun Run.configureForGameTest() {
        gameTest()

        systemProperty("cctest.sources", project(":common").file("src/testMod/resources/data/cctest").absolutePath)

        modSource(sourceSets.testMod.get())
        modSource(sourceSets.testFixtures.get())
        modSourceAs(project(":core").sourceSets.testFixtures.get(), "cctest")

        jvmArgument("-ea")

        dependencies {
            runtime(configurations["testMinecraftLibrary"])
        }
    }

    val gameTestServer by registering {
        workingDirectory(file("run/testServer"))
        configureForGameTest()
    }

    val gameTestClient by registering {
        configure(runTypes.client)

        workingDirectory(file("run/testClient"))
        configureForGameTest()

        systemProperties("cctest.tags", "client,common")
    }
}

configurations {
    val minecraftLibrary by registering {
        isCanBeResolved = true
        isCanBeConsumed = false
    }
    runtimeOnly { extendsFrom(minecraftLibrary.get()) }

    val testMinecraftLibrary by registering {
        isCanBeResolved = true
        isCanBeConsumed = false
        // Prevent ending up with multiple versions of libraries on the classpath.
        shouldResolveConsistentlyWith(minecraftLibrary.get())
    }
}

dependencies {
    compileOnly(libs.jetbrainsAnnotations)
    annotationProcessorEverywhere(libs.autoService)

    clientCompileOnly(variantOf(libs.emi) { classifier("api") })
    compileOnly(libs.bundles.externalMods.forge.compile)
    runtimeOnly(libs.bundles.externalMods.forge.runtime) { cct.exclude(this) }

    // Depend on our other projects.
    api(commonClasses(project(":forge-api"))) { cct.exclude(this) }
    clientApi(clientClasses(project(":forge-api"))) { cct.exclude(this) }
    implementation(project(":core")) { cct.exclude(this) }

    "minecraftLibrary"(libs.cobalt)
    "minecraftLibrary"(libs.jzlib)
    "minecraftLibrary"(libs.netty.http)
    "minecraftLibrary"(libs.netty.socks)
    "minecraftLibrary"(libs.netty.proxy)

    testFixturesApi(libs.bundles.test)
    testFixturesApi(libs.bundles.kotlin)

    testImplementation(testFixtures(project(":core")))
    testImplementation(libs.bundles.test)
    testRuntimeOnly(libs.bundles.testRuntime)

    testModImplementation(testFixtures(project(":core")))
    testModImplementation(testFixtures(project(":forge")))

    // Ensure our test fixture dependencies are on the classpath
    "testMinecraftLibrary"(libs.bundles.kotlin)
    "testMinecraftLibrary"(libs.bundles.test)

    testFixturesImplementation(testFixtures(project(":core")))
}

// Compile tasks

tasks.processResources {
    inputs.property("modVersion", modVersion)
    inputs.property("neoVersion", libs.versions.neoForge.get())

    filesMatching("META-INF/neoforge.mods.toml") {
        expand(mapOf("neoVersion" to libs.versions.neoForge.get(), "file" to mapOf("jarVersion" to modVersion)))
    }
}

tasks.jar {
    archiveClassifier.set("slim")

    for (source in cct.sourceDirectories.get()) {
        if (source.classes && source.external) from(source.sourceSet.output)
    }
}

tasks.sourcesJar {
    for (source in cct.sourceDirectories.get()) from(source.sourceSet.allSource)
}

jarJar.enable()

tasks.jarJar {
    archiveClassifier.set("")
    configuration(project.configurations["minecraftLibrary"])

    for (source in cct.sourceDirectories.get()) {
        if (source.classes) from(source.sourceSet.output)
    }
}

tasks.assemble { dependsOn("jarJar") }

// Check tasks

tasks.test {
    systemProperty("cct.test-files", layout.buildDirectory.dir("tmp/testFiles").getAbsolutePath())
}

val runGametest by tasks.registering(JavaExec::class) {
    group = LifecycleBasePlugin.VERIFICATION_GROUP
    description = "Runs tests on a temporary Minecraft instance."
    dependsOn("cleanRunGametest")
    usesService(MinecraftRunnerService.get(gradle))

    setRunConfig(runs["gameTestServer"])

    systemProperty("forge.logging.console.level", "info")
    systemProperty("cctest.gametest-report", layout.buildDirectory.dir("test-results/$name.xml").getAbsolutePath())
}
cct.jacoco(runGametest)
tasks.check { dependsOn(runGametest) }

/*val runGametestClient by tasks.registering(ClientJavaExec::class) {
    description = "Runs client-side gametests with no mods"
    setRunConfig(runs["testClient"])
    tags("client")
}
cct.jacoco(runGametestClient)

tasks.register("checkClient") {
    group = LifecycleBasePlugin.VERIFICATION_GROUP
    description = "Runs all client-only checks."
    dependsOn(runGametestClient)
}*/

// Upload tasks

modPublishing {
    output.set(tasks.jarJar)
}

// Don't publish the slim jar
for (cfg in listOf(configurations.apiElements, configurations.runtimeElements)) {
    cfg.configure { artifacts.removeIf { it.classifier == "slim" } }
}

tasks.withType(GenerateModuleMetadata::class).configureEach { isEnabled = false }
publishing {
    publications {
        named("maven", MavenPublication::class) {
            mavenDependencies {
                cct.configureExcludes(this)
            }
        }
    }
}<|MERGE_RESOLUTION|>--- conflicted
+++ resolved
@@ -43,19 +43,8 @@
             if (it.classes) modSourceAs(it.sourceSet, "computercraft")
         }
 
-<<<<<<< HEAD
         dependencies {
             runtime(configurations["minecraftLibrary"])
-=======
-        val data by registering {
-            workingDirectory(file("run"))
-            args(
-                "--mod", "computercraft", "--all",
-                "--output", layout.buildDirectory.dir("generatedResources").getAbsolutePath(),
-                "--existing", project(":common").file("src/main/resources/"),
-                "--existing", file("src/main/resources/"),
-            )
->>>>>>> 4e902409
         }
     }
 
@@ -72,7 +61,7 @@
         workingDirectory(file("run"))
         programArguments.addAll(
             "--mod", "computercraft", "--all",
-            "--output", file("src/generated/resources/").absolutePath,
+            "--output", layout.buildDirectory.dir("generatedResources").getAbsolutePath(),
             "--existing", project(":common").file("src/main/resources/").absolutePath,
             "--existing", file("src/main/resources/").absolutePath,
         )

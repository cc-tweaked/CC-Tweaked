// SPDX-FileCopyrightText: 2017 The CC: Tweaked Developers
//
// SPDX-License-Identifier: MPL-2.0

package dan200.computercraft.api.pocket;

import dan200.computercraft.api.upgrades.UpgradeBase;
<<<<<<< HEAD
import net.minecraft.core.component.DataComponentPatch;
=======
import dan200.computercraft.api.upgrades.UpgradeData;
import net.minecraft.nbt.CompoundTag;
import net.minecraft.resources.ResourceLocation;
import net.minecraft.server.level.ServerLevel;
>>>>>>> 08d4f91c
import net.minecraft.world.entity.Entity;
import net.minecraft.world.item.ItemStack;
import net.minecraft.world.phys.Vec3;
import org.jetbrains.annotations.ApiStatus;

import javax.annotation.Nullable;

/**
 * Wrapper class for pocket computers.
 */
@ApiStatus.NonExtendable
public interface IPocketAccess {
    /**
     * Get the level in which the pocket computer exists.
     *
     * @return The pocket computer's level.
     */
    ServerLevel getLevel();

    /**
     * Get the position of the pocket computer.
     *
     * @return The pocket computer's position.
     */
    Vec3 getPosition();

    /**
     * Gets the entity holding this item.
     * <p>
     * This must be called on the server thread.
     *
     * @return The holding entity, or {@code null} if none exists.
     */
    @Nullable
    Entity getEntity();

    /**
     * Get the colour of this pocket computer as a RGB number.
     *
     * @return The colour this pocket computer is. This will be a RGB colour between {@code 0x000000} and
     * {@code 0xFFFFFF} or -1 if it has no colour.
     * @see #setColour(int)
     */
    int getColour();

    /**
     * Set the colour of the pocket computer to a RGB number.
     *
     * @param colour The colour this pocket computer should be changed to. This should be a RGB colour between
     *               {@code 0x000000} and {@code 0xFFFFFF} or -1 to reset to the default colour.
     * @see #getColour()
     */
    void setColour(int colour);

    /**
     * Get the colour of this pocket computer's light as a RGB number.
     *
     * @return The colour this light is. This will be a RGB colour between {@code 0x000000} and {@code 0xFFFFFF} or
     * -1 if it has no colour.
     * @see #setLight(int)
     */
    int getLight();

    /**
     * Set the colour of the pocket computer's light to a RGB number.
     *
     * @param colour The colour this modem's light will be changed to. This should be a RGB colour between
     *               {@code 0x000000} and {@code 0xFFFFFF} or -1 to reset to the default colour.
     * @see #getLight()
     */
    void setLight(int colour);

    /**
     * Get the currently equipped upgrade.
     *
     * @return The currently equipped upgrade.
     * @see #getUpgradeNBTData()
     * @see #setUpgrade(UpgradeData)
     */
    @Nullable
    UpgradeData<IPocketUpgrade> getUpgrade();

    /**
     * Set the upgrade for this pocket computer, also updating the item stack.
     * <p>
     * Note this method is not thread safe - it must be called from the server thread.
     *
     * @param upgrade The new upgrade to set it to, may be {@code null}.
     * @see #getUpgrade()
     */
    void setUpgrade(@Nullable UpgradeData<IPocketUpgrade> upgrade);

    /**
     * Get the upgrade-specific NBT.
     * <p>
     * This is persisted between computer reboots and chunk loads.
     *
     * @return The upgrade's NBT.
     * @see #setUpgradeData(DataComponentPatch)
     * @see UpgradeBase#getUpgradeItem(DataComponentPatch)
     * @see UpgradeBase#getUpgradeData(ItemStack)
     * @see #getUpgrade()
     */
    DataComponentPatch getUpgradeData();

    /**
     * Update the upgrade-specific data.
     *
     * @param data The new upgrade data.
     * @see #getUpgradeData()
     */
    void setUpgradeData(DataComponentPatch data);

    /**
     * Remove the current peripheral and create a new one.
     * <p>
     * You may wish to do this if the methods available change, for instance when the {@linkplain #getEntity() owning
     * entity} changes.
     */
    void invalidatePeripheral();
}<|MERGE_RESOLUTION|>--- conflicted
+++ resolved
@@ -5,14 +5,9 @@
 package dan200.computercraft.api.pocket;
 
 import dan200.computercraft.api.upgrades.UpgradeBase;
-<<<<<<< HEAD
+import dan200.computercraft.api.upgrades.UpgradeData;
 import net.minecraft.core.component.DataComponentPatch;
-=======
-import dan200.computercraft.api.upgrades.UpgradeData;
-import net.minecraft.nbt.CompoundTag;
-import net.minecraft.resources.ResourceLocation;
 import net.minecraft.server.level.ServerLevel;
->>>>>>> 08d4f91c
 import net.minecraft.world.entity.Entity;
 import net.minecraft.world.item.ItemStack;
 import net.minecraft.world.phys.Vec3;
@@ -89,7 +84,7 @@
      * Get the currently equipped upgrade.
      *
      * @return The currently equipped upgrade.
-     * @see #getUpgradeNBTData()
+     * @see #getUpgradeData()
      * @see #setUpgrade(UpgradeData)
      */
     @Nullable

// Copyright Daniel Ratcliffe, 2011-2022. Do not distribute without permission.
//
// SPDX-License-Identifier: LicenseRef-CCPL

package dan200.computercraft.shared.computer.blocks;

import dan200.computercraft.annotations.ForgeOverride;
import dan200.computercraft.api.ComputerCraftAPI;
import dan200.computercraft.shared.common.IBundledRedstoneBlock;
import dan200.computercraft.shared.network.container.ComputerContainerData;
import dan200.computercraft.shared.platform.RegistryEntry;
import dan200.computercraft.shared.util.BlockEntityHelpers;
import net.minecraft.core.BlockPos;
import net.minecraft.core.Direction;
import net.minecraft.resources.ResourceLocation;
import net.minecraft.world.InteractionResult;
<<<<<<< HEAD
import net.minecraft.world.MenuProvider;
=======
import net.minecraft.world.entity.LivingEntity;
>>>>>>> 209b1ddb
import net.minecraft.world.entity.player.Player;
import net.minecraft.world.item.ItemStack;
import net.minecraft.world.level.BlockGetter;
import net.minecraft.world.level.Level;
import net.minecraft.world.level.LevelAccessor;
import net.minecraft.world.level.LevelReader;
import net.minecraft.world.level.block.Block;
import net.minecraft.world.level.block.Blocks;
import net.minecraft.world.level.block.EntityBlock;
import net.minecraft.world.level.block.HorizontalDirectionalBlock;
import net.minecraft.world.level.block.entity.BlockEntity;
import net.minecraft.world.level.block.entity.BlockEntityTicker;
import net.minecraft.world.level.block.entity.BlockEntityType;
import net.minecraft.world.level.block.state.BlockState;
import net.minecraft.world.phys.BlockHitResult;

import javax.annotation.Nullable;

public abstract class AbstractComputerBlock<T extends AbstractComputerBlockEntity> extends HorizontalDirectionalBlock implements IBundledRedstoneBlock, EntityBlock {
    private static final ResourceLocation DROP = new ResourceLocation(ComputerCraftAPI.MOD_ID, "computer");

    protected final RegistryEntry<BlockEntityType<T>> type;
    private final BlockEntityTicker<T> serverTicker = (level, pos, state, computer) -> computer.serverTick();

    protected AbstractComputerBlock(Properties settings, RegistryEntry<BlockEntityType<T>> type) {
        super(settings);
        this.type = type;
    }

    @Override
    protected void onPlace(BlockState state, Level world, BlockPos pos, BlockState oldState, boolean isMoving) {
        super.onPlace(state, world, pos, oldState, isMoving);

        var tile = world.getBlockEntity(pos);
        if (tile instanceof AbstractComputerBlockEntity computer) computer.updateInputsImmediately();
    }

    @Override
    protected boolean isSignalSource(BlockState state) {
        return true;
    }

    @Override
    protected int getDirectSignal(BlockState state, BlockGetter world, BlockPos pos, Direction incomingSide) {
        var entity = world.getBlockEntity(pos);
        if (!(entity instanceof AbstractComputerBlockEntity computerEntity)) return 0;

        var computer = computerEntity.getServerComputer();
        if (computer == null) return 0;

        var localSide = computerEntity.remapToLocalSide(incomingSide.getOpposite());
        return computer.getRedstoneOutput(localSide);
    }

    private ItemStack getItem(AbstractComputerBlockEntity tile) {
        var stack = new ItemStack(this);
        stack.applyComponents(tile.collectComponents());
        return stack;
    }

    @Override
    protected int getSignal(BlockState state, BlockGetter world, BlockPos pos, Direction incomingSide) {
        return getDirectSignal(state, world, pos, incomingSide);
    }

    @Override
    public int getBundledRedstoneOutput(Level world, BlockPos pos, Direction side) {
        var entity = world.getBlockEntity(pos);
        if (!(entity instanceof AbstractComputerBlockEntity computerEntity)) return 0;

        var computer = computerEntity.getServerComputer();
        if (computer == null) return 0;

        var localSide = computerEntity.remapToLocalSide(side);
        return computer.getBundledRedstoneOutput(localSide);
    }

    @Override
    public ItemStack getCloneItemStack(LevelReader world, BlockPos pos, BlockState state) {
        var tile = world.getBlockEntity(pos);
        if (tile instanceof AbstractComputerBlockEntity computer) {
            var result = getItem(computer);
            if (!result.isEmpty()) return result;
        }

        return super.getCloneItemStack(world, pos, state);
    }

    @Override
    public void playerDestroy(Level world, Player player, BlockPos pos, BlockState state, @Nullable BlockEntity tile, ItemStack tool) {
        // Use the same trick as DoublePlantBlock, to skip dropping items. See playerWillDestroy.
        super.playerDestroy(world, player, pos, Blocks.AIR.defaultBlockState(), tile, tool);
    }

    @Override
    public BlockState playerWillDestroy(Level world, BlockPos pos, BlockState state, Player player) {
        // We drop the item here instead of doing it in the harvest method, as we should
        // drop computers for creative players too.
        Block.dropResources(state, world, pos, world.getBlockEntity(pos), player, player.getMainHandItem());

        return super.playerWillDestroy(world, pos, state, player);
    }

    @Override
    protected InteractionResult useWithoutItem(BlockState state, Level level, BlockPos pos, Player player, BlockHitResult hit) {
        if (!player.isCrouching() && level.getBlockEntity(pos) instanceof AbstractComputerBlockEntity computer) {
            // Regular right click to activate computer
            if (!level.isClientSide && computer.isUsable(player)) {
                var serverComputer = computer.createServerComputer();
                serverComputer.turnOn();

                new ComputerContainerData(serverComputer, getItem(computer)).open(player, computer);
            }
            return InteractionResult.sidedSuccess(level.isClientSide);
        }

        return super.useWithoutItem(state, level, pos, player, hit);
    }

    @Override
    protected final void neighborChanged(BlockState state, Level world, BlockPos pos, Block neighbourBlock, BlockPos neighbourPos, boolean isMoving) {
        var be = world.getBlockEntity(pos);
        if (be instanceof AbstractComputerBlockEntity computer) computer.neighborChanged(neighbourPos);
    }

    @ForgeOverride
    public final void onNeighborChange(BlockState state, LevelReader world, BlockPos pos, BlockPos neighbour) {
        var be = world.getBlockEntity(pos);
        if (be instanceof AbstractComputerBlockEntity computer) computer.neighborChanged(neighbour);
    }

    @Override
    protected BlockState updateShape(BlockState state, Direction direction, BlockState neighborState, LevelAccessor level, BlockPos pos, BlockPos neighborPos) {
        var be = level.getBlockEntity(pos);
        if (be instanceof AbstractComputerBlockEntity computer) computer.neighbourShapeChanged(direction);

        return super.updateShape(state, direction, neighborState, level, pos, neighborPos);
    }

<<<<<<< HEAD
    @Nullable
    @Override
    protected MenuProvider getMenuProvider(BlockState state, Level level, BlockPos pos) {
        return level.getBlockEntity(pos) instanceof AbstractComputerBlockEntity computer ? computer : null;
    }

=======
>>>>>>> 209b1ddb
    @Override
    @Nullable
    public <U extends BlockEntity> BlockEntityTicker<U> getTicker(Level level, BlockState state, BlockEntityType<U> type) {
        return level.isClientSide ? null : BlockEntityHelpers.createTickerHelper(type, this.type.get(), serverTicker);
    }

    @Nullable
    @Override
    public BlockEntity newBlockEntity(BlockPos pos, BlockState state) {
        return type.get().create(pos, state);
    }
}<|MERGE_RESOLUTION|>--- conflicted
+++ resolved
@@ -5,20 +5,13 @@
 package dan200.computercraft.shared.computer.blocks;
 
 import dan200.computercraft.annotations.ForgeOverride;
-import dan200.computercraft.api.ComputerCraftAPI;
 import dan200.computercraft.shared.common.IBundledRedstoneBlock;
 import dan200.computercraft.shared.network.container.ComputerContainerData;
 import dan200.computercraft.shared.platform.RegistryEntry;
 import dan200.computercraft.shared.util.BlockEntityHelpers;
 import net.minecraft.core.BlockPos;
 import net.minecraft.core.Direction;
-import net.minecraft.resources.ResourceLocation;
 import net.minecraft.world.InteractionResult;
-<<<<<<< HEAD
-import net.minecraft.world.MenuProvider;
-=======
-import net.minecraft.world.entity.LivingEntity;
->>>>>>> 209b1ddb
 import net.minecraft.world.entity.player.Player;
 import net.minecraft.world.item.ItemStack;
 import net.minecraft.world.level.BlockGetter;
@@ -38,8 +31,6 @@
 import javax.annotation.Nullable;
 
 public abstract class AbstractComputerBlock<T extends AbstractComputerBlockEntity> extends HorizontalDirectionalBlock implements IBundledRedstoneBlock, EntityBlock {
-    private static final ResourceLocation DROP = new ResourceLocation(ComputerCraftAPI.MOD_ID, "computer");
-
     protected final RegistryEntry<BlockEntityType<T>> type;
     private final BlockEntityTicker<T> serverTicker = (level, pos, state, computer) -> computer.serverTick();
 
@@ -158,15 +149,6 @@
         return super.updateShape(state, direction, neighborState, level, pos, neighborPos);
     }
 
-<<<<<<< HEAD
-    @Nullable
-    @Override
-    protected MenuProvider getMenuProvider(BlockState state, Level level, BlockPos pos) {
-        return level.getBlockEntity(pos) instanceof AbstractComputerBlockEntity computer ? computer : null;
-    }
-
-=======
->>>>>>> 209b1ddb
     @Override
     @Nullable
     public <U extends BlockEntity> BlockEntityTicker<U> getTicker(Level level, BlockState state, BlockEntityType<U> type) {

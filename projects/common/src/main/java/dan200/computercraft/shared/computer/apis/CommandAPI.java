// Copyright Daniel Ratcliffe, 2011-2022. Do not distribute without permission.
//
// SPDX-License-Identifier: LicenseRef-CCPL

package dan200.computercraft.shared.computer.apis;

import com.mojang.brigadier.tree.CommandNode;
import com.mojang.brigadier.tree.LiteralCommandNode;
import dan200.computercraft.api.detail.BlockReference;
import dan200.computercraft.api.detail.VanillaDetailRegistries;
import dan200.computercraft.api.lua.*;
import dan200.computercraft.core.Logging;
import dan200.computercraft.shared.computer.core.ServerComputer;
import dan200.computercraft.shared.util.NBTUtil;
import net.minecraft.commands.CommandSource;
import net.minecraft.commands.CommandSourceStack;
import net.minecraft.core.BlockPos;
import net.minecraft.core.registries.Registries;
import net.minecraft.network.chat.Component;
import net.minecraft.resources.ResourceKey;
import net.minecraft.resources.ResourceLocation;
import net.minecraft.world.level.GameRules;
import net.minecraft.world.level.Level;
import net.minecraft.world.phys.Vec2;
import net.minecraft.world.phys.Vec3;
import org.slf4j.Logger;
import org.slf4j.LoggerFactory;

import java.util.*;

/**
 * @cc.module commands
 * @cc.since 1.7
 */
public class CommandAPI implements ILuaAPI {
    private static final Logger LOG = LoggerFactory.getLogger(CommandAPI.class);

    private final ServerComputer computer;
    private final OutputReceiver receiver = new OutputReceiver();

    public CommandAPI(ServerComputer computer) {
        this.computer = computer;
    }

    @Override
    public String[] getNames() {
        return new String[]{ "commands" };
    }

    private static Object createOutput(String output) {
        return new Object[]{ output };
    }

    private Object[] doCommand(String command) {
        var server = computer.getLevel().getServer();
        if (!server.isCommandBlockEnabled()) {
            return new Object[]{ false, createOutput("Command blocks disabled by server") };
        }

        var commandManager = server.getCommands();
        try {
            receiver.clearOutput();
<<<<<<< HEAD
            var state = new CommandState();
            var source = computer.getSource().withCallback((success, x) -> {
                if (success) state.successes++;
            });
            commandManager.performPrefixedCommand(source, command);
            return new Object[]{ state.successes > 0, receiver.copyOutput(), state.successes };
=======
            var result = commandManager.performPrefixedCommand(getSource(), command);
            return new Object[]{ result > 0, receiver.copyOutput(), result };
>>>>>>> 819a4f72
        } catch (Throwable t) {
            LOG.error(Logging.JAVA_ERROR, "Error running command.", t);
            return new Object[]{ false, createOutput("Java Exception Thrown: " + t) };
        }
    }

    private static final class CommandState {
        int successes;
    }

    private static Map<?, ?> getBlockInfo(Level world, BlockPos pos) {
        // Get the details of the block
        var block = new BlockReference(world, pos);
        var table = VanillaDetailRegistries.BLOCK_IN_WORLD.getDetails(block);

        var tile = block.blockEntity();
        if (tile != null) table.put("nbt", NBTUtil.toLua(tile.saveWithFullMetadata(world.registryAccess())));

        return table;
    }

    /**
     * Execute a specific command.
     *
     * @param command The command to execute.
     * @return See {@code cc.treturn}.
     * @cc.treturn boolean Whether the command executed successfully.
     * @cc.treturn { string... } The output of this command, as a list of lines.
     * @cc.treturn number|nil The number of "affected" objects, or `nil` if the command failed. The definition of this
     * varies from command to command.
     * @cc.changed 1.71 Added return value with command output.
     * @cc.changed 1.85.0 Added return value with the number of affected objects.
     * @cc.usage Set the block above the command computer to stone.
     * <pre>{@code
     * commands.exec("setblock ~ ~1 ~ minecraft:stone")
     * }</pre>
     */
    @LuaFunction(mainThread = true)
    public final Object[] exec(String command) {
        return doCommand(command);
    }

    /**
     * Asynchronously execute a command.
     * <p>
     * Unlike {@link #exec}, this will immediately return, instead of waiting for the
     * command to execute. This allows you to run multiple commands at the same
     * time.
     * <p>
     * When this command has finished executing, it will queue a `task_complete`
     * event containing the result of executing this command (what {@link #exec} would
     * return).
     *
     * @param context The context this command executes under.
     * @param command The command to execute.
     * @return The "task id". When this command has been executed, it will queue a `task_complete` event with a matching id.
     * @throws LuaException (hidden) If the task cannot be created.
     * @cc.usage Asynchronously sets the block above the computer to stone.
     * <pre>{@code
     * commands.execAsync("setblock ~ ~1 ~ minecraft:stone")
     * }</pre>
     * @cc.see parallel One may also use the parallel API to run multiple commands at once.
     */
    @LuaFunction
    public final long execAsync(ILuaContext context, String command) throws LuaException {
        return context.issueMainThreadTask(() -> doCommand(command));
    }

    /**
     * List all available commands which the computer has permission to execute.
     *
     * @param args Arguments to this function.
     * @return A list of all available commands
     * @throws LuaException (hidden) On non-string arguments.
     * @cc.tparam string ... The sub-command to complete.
     */
    @LuaFunction(mainThread = true)
    public final List<String> list(IArguments args) throws LuaException {
        var server = computer.getLevel().getServer();

        CommandNode<CommandSourceStack> node = server.getCommands().getDispatcher().getRoot();
        for (var j = 0; j < args.count(); j++) {
            var name = args.getString(j);
            node = node.getChild(name);
            if (!(node instanceof LiteralCommandNode)) return List.of();
        }

        List<String> result = new ArrayList<>();
        for (CommandNode<?> child : node.getChildren()) {
            if (child instanceof LiteralCommandNode<?>) result.add(child.getName());
        }
        return Collections.unmodifiableList(result);
    }

    /**
     * Get the position of the current command computer.
     *
     * @return The block's position.
     * @cc.treturn number This computer's x position.
     * @cc.treturn number This computer's y position.
     * @cc.treturn number This computer's z position.
     * @cc.see gps.locate To get the position of a non-command computer.
     */
    @LuaFunction
    public final Object[] getBlockPosition() {
        // This is probably safe to do on the Lua thread. Probably.
        var pos = computer.getPosition();
        return new Object[]{ pos.getX(), pos.getY(), pos.getZ() };
    }

    /**
     * Get information about a range of blocks.
     * <p>
     * This returns the same information as [`getBlockInfo`], just for multiple
     * blocks at once.
     * <p>
     * Blocks are traversed by ascending y level, followed by z and x - the returned
     * table may be indexed using `x + z*width + y*width*depth + 1`.
     *
     * @param minX      The start x coordinate of the range to query.
     * @param minY      The start y coordinate of the range to query.
     * @param minZ      The start z coordinate of the range to query.
     * @param maxX      The end x coordinate of the range to query.
     * @param maxY      The end y coordinate of the range to query.
     * @param maxZ      The end z coordinate of the range to query.
     * @param dimension The dimension to query (e.g. "minecraft:overworld"). Defaults to the current dimension.
     * @return A list of information about each block.
     * @throws LuaException If the coordinates are not within the world.
     * @throws LuaException If trying to get information about more than 4096 blocks.
     * @cc.since 1.76
     * @cc.changed 1.99 Added {@code dimension} argument.
     * @cc.usage Print out all blocks in a cube around the computer.
     *
     * <pre>{@code
     * -- Get a 3x3x3 cube around the computer
     * local x, y, z = commands.getBlockPosition()
     * local min_x, min_y, min_z, max_x, max_y, max_z = x - 1, y - 1, z - 1, x + 1, y + 1, z + 1
     * local blocks = commands.getBlockInfos(min_x, min_y, min_z, max_x, max_y, max_z)
     *
     * -- Then loop over all blocks and print them out.
     * local width, height, depth = max_x - min_x + 1, max_y - min_y + 1, max_z - min_z + 1
     * for x = min_x, max_x do
     *   for y = min_y, max_y do
     *     for z = min_z, max_z do
     *       print(("%d, %d %d => %s"):format(x, y, z, blocks[(x - min_x) + (z - min_z) * width + (y - min_y) * width * depth + 1].name))
     *     end
     *   end
     * end
     * }</pre>
     */
    @LuaFunction(mainThread = true)
    public final List<Map<?, ?>> getBlockInfos(int minX, int minY, int minZ, int maxX, int maxY, int maxZ, Optional<String> dimension) throws LuaException {
        // Get the details of the block
        var world = getLevel(dimension);
        var min = new BlockPos(
            Math.min(minX, maxX),
            Math.min(minY, maxY),
            Math.min(minZ, maxZ)
        );
        var max = new BlockPos(
            Math.max(minX, maxX),
            Math.max(minY, maxY),
            Math.max(minZ, maxZ)
        );
        if (!world.isInWorldBounds(min) || !world.isInWorldBounds(max)) {
            throw new LuaException("Co-ordinates out of range");
        }

        var blocks = (max.getX() - min.getX() + 1) * (max.getY() - min.getY() + 1) * (max.getZ() - min.getZ() + 1);
        if (blocks > 4096) throw new LuaException("Too many blocks");

        List<Map<?, ?>> results = new ArrayList<>(blocks);
        for (var y = min.getY(); y <= max.getY(); y++) {
            for (var z = min.getZ(); z <= max.getZ(); z++) {
                for (var x = min.getX(); x <= max.getX(); x++) {
                    var pos = new BlockPos(x, y, z);
                    results.add(getBlockInfo(world, pos));
                }
            }
        }

        return results;
    }

    /**
     * Get some basic information about a block.
     * <p>
     * The returned table contains the current name, metadata and block state (as
     * with [`turtle.inspect`]). If there is a tile entity for that block, its NBT
     * will also be returned.
     *
     * @param x         The x position of the block to query.
     * @param y         The y position of the block to query.
     * @param z         The z position of the block to query.
     * @param dimension The dimension to query (e.g. "minecraft:overworld"). Defaults to the current dimension.
     * @return The given block's information.
     * @throws LuaException If the coordinates are not within the world, or are not currently loaded.
     * @cc.changed 1.76 Added block state info to return value
     * @cc.changed 1.99 Added {@code dimension} argument.
     */
    @LuaFunction(mainThread = true)
    public final Map<?, ?> getBlockInfo(int x, int y, int z, Optional<String> dimension) throws LuaException {
        var level = getLevel(dimension);
        var position = new BlockPos(x, y, z);
        if (!level.isInWorldBounds(position)) throw new LuaException("Co-ordinates out of range");
        return getBlockInfo(level, position);
    }

    private Level getLevel(Optional<String> id) throws LuaException {
        var currentLevel = computer.getLevel();

        if (id.isEmpty()) return currentLevel;

        var dimensionId = ResourceLocation.tryParse(id.get());
        if (dimensionId == null) throw new LuaException("Invalid dimension name");

        Level level = currentLevel.getServer().getLevel(ResourceKey.create(Registries.DIMENSION, dimensionId));
        if (level == null) throw new LuaException("Unknown dimension");

        return level;
    }

    private CommandSourceStack getSource() {
        var name = "@";
        var label = computer.getLabel();
        if (label != null) name = label;

        return new CommandSourceStack(receiver,
            Vec3.atCenterOf(computer.getPosition()), Vec2.ZERO,
            computer.getLevel(), 2,
            name, Component.literal(name),
            computer.getLevel().getServer(), null
        );
    }

    /**
     * A {@link CommandSource} that consumes output messages and stores them to a list.
     */
    private final class OutputReceiver implements CommandSource {
        private final List<String> output = new ArrayList<>();

        void clearOutput() {
            output.clear();
        }

        List<String> copyOutput() {
            return List.copyOf(output);
        }

        @Override
        public void sendSystemMessage(Component textComponent) {
            output.add(textComponent.getString());
        }

        @Override
        public boolean acceptsSuccess() {
            return true;
        }

        @Override
        public boolean acceptsFailure() {
            return true;
        }

        @Override
        public boolean shouldInformAdmins() {
            return computer.getLevel().getGameRules().getBoolean(GameRules.RULE_COMMANDBLOCKOUTPUT);
        }
    }
}<|MERGE_RESOLUTION|>--- conflicted
+++ resolved
@@ -60,17 +60,12 @@
         var commandManager = server.getCommands();
         try {
             receiver.clearOutput();
-<<<<<<< HEAD
             var state = new CommandState();
-            var source = computer.getSource().withCallback((success, x) -> {
+            var source = getSource().withCallback((success, x) -> {
                 if (success) state.successes++;
             });
             commandManager.performPrefixedCommand(source, command);
             return new Object[]{ state.successes > 0, receiver.copyOutput(), state.successes };
-=======
-            var result = commandManager.performPrefixedCommand(getSource(), command);
-            return new Object[]{ result > 0, receiver.copyOutput(), result };
->>>>>>> 819a4f72
         } catch (Throwable t) {
             LOG.error(Logging.JAVA_ERROR, "Error running command.", t);
             return new Object[]{ false, createOutput("Java Exception Thrown: " + t) };

// SPDX-FileCopyrightText: 2019 The CC: Tweaked Developers
//
// SPDX-License-Identifier: MPL-2.0

package dan200.computercraft.shared;

import com.mojang.brigadier.arguments.ArgumentType;
import com.mojang.serialization.Codec;
import com.mojang.serialization.MapCodec;
import dan200.computercraft.api.ComputerCraftAPI;
import dan200.computercraft.api.component.ComputerComponents;
import dan200.computercraft.api.detail.DetailProvider;
import dan200.computercraft.api.detail.VanillaDetailRegistries;
import dan200.computercraft.api.media.IMedia;
import dan200.computercraft.api.pocket.IPocketUpgrade;
import dan200.computercraft.api.turtle.ITurtleUpgrade;
import dan200.computercraft.api.upgrades.UpgradeBase;
import dan200.computercraft.api.upgrades.UpgradeData;
import dan200.computercraft.api.upgrades.UpgradeType;
import dan200.computercraft.core.util.Colour;
import dan200.computercraft.impl.PocketUpgrades;
import dan200.computercraft.shared.command.UserLevel;
import dan200.computercraft.shared.command.arguments.ComputerArgumentType;
import dan200.computercraft.shared.command.arguments.RepeatArgumentType;
import dan200.computercraft.shared.command.arguments.TrackingFieldArgumentType;
import dan200.computercraft.shared.common.ClearColourRecipe;
import dan200.computercraft.shared.common.ColourableRecipe;
import dan200.computercraft.shared.common.DefaultBundledRedstoneProvider;
import dan200.computercraft.shared.computer.apis.CommandAPI;
import dan200.computercraft.shared.computer.blocks.CommandComputerBlock;
import dan200.computercraft.shared.computer.blocks.ComputerBlock;
import dan200.computercraft.shared.computer.blocks.ComputerBlockEntity;
import dan200.computercraft.shared.computer.core.ComputerFamily;
import dan200.computercraft.shared.computer.inventory.ComputerMenuWithoutInventory;
import dan200.computercraft.shared.computer.items.AbstractComputerItem;
import dan200.computercraft.shared.computer.items.CommandComputerItem;
import dan200.computercraft.shared.computer.items.ComputerItem;
import dan200.computercraft.shared.computer.items.ServerComputerReference;
import dan200.computercraft.shared.config.Config;
import dan200.computercraft.shared.data.BlockNamedEntityLootCondition;
import dan200.computercraft.shared.data.HasComputerIdLootCondition;
import dan200.computercraft.shared.data.PlayerCreativeLootCondition;
import dan200.computercraft.shared.details.BlockDetails;
import dan200.computercraft.shared.details.ItemDetails;
import dan200.computercraft.shared.integration.PermissionRegistry;
<<<<<<< HEAD
import dan200.computercraft.shared.media.items.*;
=======
import dan200.computercraft.shared.lectern.CustomLecternBlock;
import dan200.computercraft.shared.lectern.CustomLecternBlockEntity;
import dan200.computercraft.shared.media.PrintoutMenu;
import dan200.computercraft.shared.media.items.DiskItem;
import dan200.computercraft.shared.media.items.PrintoutItem;
import dan200.computercraft.shared.media.items.RecordMedia;
import dan200.computercraft.shared.media.items.TreasureDiskItem;
>>>>>>> d24984c1
import dan200.computercraft.shared.media.recipes.DiskRecipe;
import dan200.computercraft.shared.media.recipes.PrintoutRecipe;
import dan200.computercraft.shared.network.container.ComputerContainerData;
import dan200.computercraft.shared.network.container.ContainerData;
import dan200.computercraft.shared.peripheral.diskdrive.DiskDriveBlock;
import dan200.computercraft.shared.peripheral.diskdrive.DiskDriveBlockEntity;
import dan200.computercraft.shared.peripheral.diskdrive.DiskDriveMenu;
import dan200.computercraft.shared.peripheral.modem.wired.*;
import dan200.computercraft.shared.peripheral.modem.wireless.WirelessModemBlock;
import dan200.computercraft.shared.peripheral.modem.wireless.WirelessModemBlockEntity;
import dan200.computercraft.shared.peripheral.monitor.MonitorBlock;
import dan200.computercraft.shared.peripheral.monitor.MonitorBlockEntity;
import dan200.computercraft.shared.peripheral.printer.PrinterBlock;
import dan200.computercraft.shared.peripheral.printer.PrinterBlockEntity;
import dan200.computercraft.shared.peripheral.printer.PrinterMenu;
import dan200.computercraft.shared.peripheral.speaker.SpeakerBlock;
import dan200.computercraft.shared.peripheral.speaker.SpeakerBlockEntity;
import dan200.computercraft.shared.platform.PlatformHelper;
import dan200.computercraft.shared.platform.RegistrationHelper;
import dan200.computercraft.shared.platform.RegistryEntry;
import dan200.computercraft.shared.pocket.apis.PocketAPI;
import dan200.computercraft.shared.pocket.items.PocketComputerItem;
import dan200.computercraft.shared.pocket.peripherals.PocketModem;
import dan200.computercraft.shared.pocket.peripherals.PocketSpeaker;
import dan200.computercraft.shared.pocket.recipes.PocketComputerUpgradeRecipe;
import dan200.computercraft.shared.recipe.*;
import dan200.computercraft.shared.recipe.function.CopyComponents;
import dan200.computercraft.shared.recipe.function.RecipeFunction;
import dan200.computercraft.shared.turtle.FurnaceRefuelHandler;
import dan200.computercraft.shared.turtle.TurtleOverlay;
import dan200.computercraft.shared.turtle.apis.TurtleAPI;
import dan200.computercraft.shared.turtle.blocks.TurtleBlock;
import dan200.computercraft.shared.turtle.blocks.TurtleBlockEntity;
import dan200.computercraft.shared.turtle.core.TurtleAccessInternal;
import dan200.computercraft.shared.turtle.inventory.TurtleMenu;
import dan200.computercraft.shared.turtle.items.TurtleItem;
import dan200.computercraft.shared.turtle.recipes.TurtleUpgradeRecipe;
import dan200.computercraft.shared.turtle.upgrades.TurtleCraftingTable;
import dan200.computercraft.shared.turtle.upgrades.TurtleModem;
import dan200.computercraft.shared.turtle.upgrades.TurtleSpeaker;
import dan200.computercraft.shared.turtle.upgrades.TurtleTool;
import dan200.computercraft.shared.util.ComponentMap;
import dan200.computercraft.shared.util.DataComponentUtil;
import dan200.computercraft.shared.util.NonNegativeId;
import net.minecraft.commands.CommandSourceStack;
import net.minecraft.commands.synchronization.ArgumentTypeInfo;
import net.minecraft.commands.synchronization.SingletonArgumentInfo;
import net.minecraft.core.Holder;
import net.minecraft.core.HolderLookup;
import net.minecraft.core.cauldron.CauldronInteraction;
import net.minecraft.core.component.DataComponentType;
import net.minecraft.core.registries.Registries;
import net.minecraft.network.RegistryFriendlyByteBuf;
import net.minecraft.network.chat.Component;
import net.minecraft.network.codec.ByteBufCodecs;
import net.minecraft.network.codec.StreamCodec;
import net.minecraft.world.flag.FeatureFlags;
import net.minecraft.world.inventory.MenuType;
import net.minecraft.world.item.BlockItem;
import net.minecraft.world.item.CreativeModeTab;
import net.minecraft.world.item.Item;
import net.minecraft.world.item.ItemStack;
import net.minecraft.world.item.component.DyedItemColor;
import net.minecraft.world.item.crafting.CustomRecipe;
import net.minecraft.world.item.crafting.Recipe;
import net.minecraft.world.item.crafting.RecipeSerializer;
import net.minecraft.world.item.crafting.SimpleCraftingRecipeSerializer;
import net.minecraft.world.level.block.Block;
import net.minecraft.world.level.block.SoundType;
import net.minecraft.world.level.block.entity.BlockEntity;
import net.minecraft.world.level.block.entity.BlockEntityType;
import net.minecraft.world.level.block.state.BlockBehaviour;
<<<<<<< HEAD
=======
import net.minecraft.world.level.block.state.BlockState;
import net.minecraft.world.level.block.state.properties.NoteBlockInstrument;
>>>>>>> d24984c1
import net.minecraft.world.level.material.MapColor;
import net.minecraft.world.level.storage.loot.predicates.LootItemConditionType;

import java.util.Objects;
import java.util.function.BiFunction;
import java.util.function.Predicate;
import java.util.function.UnaryOperator;

/**
 * Registers ComputerCraft's registry entries and additional objects, such as {@link CauldronInteraction}s and
 * {@link DetailProvider}s
 * <p>
 * The functions in this class should be called from a loader-specific class.
 */
public final class ModRegistry {
    private ModRegistry() {
    }

    public static final class Blocks {
        static final RegistrationHelper<Block> REGISTRY = PlatformHelper.get().createRegistrationHelper(Registries.BLOCK);

        private static BlockBehaviour.Properties properties() {
            return BlockBehaviour.Properties.of().strength(2);
        }

        private static BlockBehaviour.Properties computerProperties() {
            // Computers shouldn't conduct redstone through them, so set isRedstoneConductor to false. This still allows
            // redstone to connect to computers though as it's a signal source.
            return properties().isRedstoneConductor((block, level, blockPos) -> false);
        }

        private static BlockBehaviour.Properties turtleProperties() {
            return BlockBehaviour.Properties.of().strength(2.5f);
        }

        private static BlockBehaviour.Properties modemProperties() {
            return BlockBehaviour.Properties.of().strength(1.5f);
        }

        public static final RegistryEntry<ComputerBlock<ComputerBlockEntity>> COMPUTER_NORMAL = REGISTRY.register("computer_normal",
            () -> new ComputerBlock<>(computerProperties().mapColor(MapColor.STONE), BlockEntities.COMPUTER_NORMAL));
        public static final RegistryEntry<ComputerBlock<ComputerBlockEntity>> COMPUTER_ADVANCED = REGISTRY.register("computer_advanced",
            () -> new ComputerBlock<>(computerProperties().mapColor(MapColor.GOLD), BlockEntities.COMPUTER_ADVANCED));
        public static final RegistryEntry<ComputerBlock<ComputerBlockEntity>> COMPUTER_COMMAND = REGISTRY.register("computer_command",
            () -> new CommandComputerBlock<>(computerProperties().strength(-1, 6000000.0F), BlockEntities.COMPUTER_COMMAND));

        public static final RegistryEntry<TurtleBlock> TURTLE_NORMAL = REGISTRY.register("turtle_normal",
            () -> new TurtleBlock(turtleProperties().mapColor(MapColor.STONE), BlockEntities.TURTLE_NORMAL));
        public static final RegistryEntry<TurtleBlock> TURTLE_ADVANCED = REGISTRY.register("turtle_advanced",
            () -> new TurtleBlock(turtleProperties().mapColor(MapColor.GOLD).explosionResistance(TurtleBlock.IMMUNE_EXPLOSION_RESISTANCE), BlockEntities.TURTLE_ADVANCED));

        public static final RegistryEntry<SpeakerBlock> SPEAKER = REGISTRY.register("speaker", () -> new SpeakerBlock(properties().mapColor(MapColor.STONE)));
        public static final RegistryEntry<DiskDriveBlock> DISK_DRIVE = REGISTRY.register("disk_drive", () -> new DiskDriveBlock(properties().mapColor(MapColor.STONE)));
        public static final RegistryEntry<PrinterBlock> PRINTER = REGISTRY.register("printer", () -> new PrinterBlock(properties().mapColor(MapColor.STONE)));

        public static final RegistryEntry<MonitorBlock> MONITOR_NORMAL = REGISTRY.register("monitor_normal",
            () -> new MonitorBlock(properties().mapColor(MapColor.STONE), BlockEntities.MONITOR_NORMAL));
        public static final RegistryEntry<MonitorBlock> MONITOR_ADVANCED = REGISTRY.register("monitor_advanced",
            () -> new MonitorBlock(properties().mapColor(MapColor.GOLD), BlockEntities.MONITOR_ADVANCED));

        public static final RegistryEntry<WirelessModemBlock> WIRELESS_MODEM_NORMAL = REGISTRY.register("wireless_modem_normal",
            () -> new WirelessModemBlock(properties().mapColor(MapColor.STONE), BlockEntities.WIRELESS_MODEM_NORMAL));
        public static final RegistryEntry<WirelessModemBlock> WIRELESS_MODEM_ADVANCED = REGISTRY.register("wireless_modem_advanced",
            () -> new WirelessModemBlock(properties().mapColor(MapColor.GOLD), BlockEntities.WIRELESS_MODEM_ADVANCED));

        public static final RegistryEntry<WiredModemFullBlock> WIRED_MODEM_FULL = REGISTRY.register("wired_modem_full",
            () -> new WiredModemFullBlock(modemProperties().mapColor(MapColor.STONE)));
        public static final RegistryEntry<CableBlock> CABLE = REGISTRY.register("cable", () -> new CableBlock(modemProperties().mapColor(MapColor.STONE)));

        public static final RegistryEntry<CustomLecternBlock> LECTERN = REGISTRY.register("lectern", () -> new CustomLecternBlock(
            BlockBehaviour.Properties.of().mapColor(MapColor.WOOD).instrument(NoteBlockInstrument.BASS).strength(2.5F).sound(SoundType.WOOD).ignitedByLava()
        ));
    }

    public static class BlockEntities {
        static final RegistrationHelper<BlockEntityType<?>> REGISTRY = PlatformHelper.get().createRegistrationHelper(Registries.BLOCK_ENTITY_TYPE);

        private static <T extends BlockEntity> RegistryEntry<BlockEntityType<T>> ofBlock(RegistryEntry<? extends Block> block, BlockEntityType.BlockEntitySupplier<T> factory) {
            return REGISTRY.register(block.id().getPath(), () -> BlockEntityType.Builder.of(factory, block.get()).build(null));
        }

        public static final RegistryEntry<BlockEntityType<MonitorBlockEntity>> MONITOR_NORMAL =
            ofBlock(Blocks.MONITOR_NORMAL, (p, s) -> new MonitorBlockEntity(BlockEntities.MONITOR_NORMAL.get(), p, s, false));
        public static final RegistryEntry<BlockEntityType<MonitorBlockEntity>> MONITOR_ADVANCED =
            ofBlock(Blocks.MONITOR_ADVANCED, (p, s) -> new MonitorBlockEntity(BlockEntities.MONITOR_ADVANCED.get(), p, s, true));

        public static final RegistryEntry<BlockEntityType<ComputerBlockEntity>> COMPUTER_NORMAL =
            ofBlock(Blocks.COMPUTER_NORMAL, (p, s) -> new ComputerBlockEntity(BlockEntities.COMPUTER_NORMAL.get(), p, s, ComputerFamily.NORMAL));
        public static final RegistryEntry<BlockEntityType<ComputerBlockEntity>> COMPUTER_ADVANCED =
            ofBlock(Blocks.COMPUTER_ADVANCED, (p, s) -> new ComputerBlockEntity(BlockEntities.COMPUTER_ADVANCED.get(), p, s, ComputerFamily.ADVANCED));
        public static final RegistryEntry<BlockEntityType<ComputerBlockEntity>> COMPUTER_COMMAND =
            ofBlock(Blocks.COMPUTER_COMMAND, (p, s) -> new ComputerBlockEntity(BlockEntities.COMPUTER_COMMAND.get(), p, s, ComputerFamily.COMMAND));

        public static final RegistryEntry<BlockEntityType<TurtleBlockEntity>> TURTLE_NORMAL =
            ofBlock(Blocks.TURTLE_NORMAL, (p, s) -> new TurtleBlockEntity(BlockEntities.TURTLE_NORMAL.get(), p, s, () -> Config.turtleFuelLimit, ComputerFamily.NORMAL));
        public static final RegistryEntry<BlockEntityType<TurtleBlockEntity>> TURTLE_ADVANCED =
            ofBlock(Blocks.TURTLE_ADVANCED, (p, s) -> new TurtleBlockEntity(BlockEntities.TURTLE_ADVANCED.get(), p, s, () -> Config.advancedTurtleFuelLimit, ComputerFamily.ADVANCED));

        public static final RegistryEntry<BlockEntityType<SpeakerBlockEntity>> SPEAKER =
            ofBlock(Blocks.SPEAKER, (p, s) -> new SpeakerBlockEntity(BlockEntities.SPEAKER.get(), p, s));
        public static final RegistryEntry<BlockEntityType<DiskDriveBlockEntity>> DISK_DRIVE =
            ofBlock(Blocks.DISK_DRIVE, (p, s) -> new DiskDriveBlockEntity(BlockEntities.DISK_DRIVE.get(), p, s));
        public static final RegistryEntry<BlockEntityType<PrinterBlockEntity>> PRINTER =
            ofBlock(Blocks.PRINTER, (p, s) -> new PrinterBlockEntity(BlockEntities.PRINTER.get(), p, s));
        public static final RegistryEntry<BlockEntityType<WiredModemFullBlockEntity>> WIRED_MODEM_FULL =
            ofBlock(Blocks.WIRED_MODEM_FULL, (p, s) -> new WiredModemFullBlockEntity(BlockEntities.WIRED_MODEM_FULL.get(), p, s));
        public static final RegistryEntry<BlockEntityType<CableBlockEntity>> CABLE =
            ofBlock(Blocks.CABLE, (p, s) -> new CableBlockEntity(BlockEntities.CABLE.get(), p, s));

        public static final RegistryEntry<BlockEntityType<WirelessModemBlockEntity>> WIRELESS_MODEM_NORMAL =
            ofBlock(Blocks.WIRELESS_MODEM_NORMAL, (p, s) -> new WirelessModemBlockEntity(BlockEntities.WIRELESS_MODEM_NORMAL.get(), p, s, false));
        public static final RegistryEntry<BlockEntityType<WirelessModemBlockEntity>> WIRELESS_MODEM_ADVANCED =
            ofBlock(Blocks.WIRELESS_MODEM_ADVANCED, (p, s) -> new WirelessModemBlockEntity(BlockEntities.WIRELESS_MODEM_ADVANCED.get(), p, s, true));

        public static final RegistryEntry<BlockEntityType<CustomLecternBlockEntity>> LECTERN = ofBlock(Blocks.LECTERN, CustomLecternBlockEntity::new);
    }

    public static final class Items {
        static final RegistrationHelper<Item> REGISTRY = PlatformHelper.get().createRegistrationHelper(Registries.ITEM);

        private static Item.Properties properties() {
            return new Item.Properties();
        }

        private static <B extends Block, I extends Item> RegistryEntry<I> ofBlock(RegistryEntry<B> parent, BiFunction<B, Item.Properties, I> supplier) {
            return REGISTRY.register(parent.id().getPath(), () -> supplier.apply(parent.get(), properties()));
        }

        public static final RegistryEntry<ComputerItem> COMPUTER_NORMAL = ofBlock(Blocks.COMPUTER_NORMAL, ComputerItem::new);
        public static final RegistryEntry<ComputerItem> COMPUTER_ADVANCED = ofBlock(Blocks.COMPUTER_ADVANCED, ComputerItem::new);
        public static final RegistryEntry<ComputerItem> COMPUTER_COMMAND = ofBlock(Blocks.COMPUTER_COMMAND, CommandComputerItem::new);

        public static final RegistryEntry<PocketComputerItem> POCKET_COMPUTER_NORMAL = REGISTRY.register("pocket_computer_normal",
            () -> new PocketComputerItem(properties().stacksTo(1), ComputerFamily.NORMAL));
        public static final RegistryEntry<PocketComputerItem> POCKET_COMPUTER_ADVANCED = REGISTRY.register("pocket_computer_advanced",
            () -> new PocketComputerItem(properties().stacksTo(1), ComputerFamily.ADVANCED));

        public static final RegistryEntry<TurtleItem> TURTLE_NORMAL = ofBlock(Blocks.TURTLE_NORMAL, TurtleItem::new);
        public static final RegistryEntry<TurtleItem> TURTLE_ADVANCED = ofBlock(Blocks.TURTLE_ADVANCED, TurtleItem::new);

        public static final RegistryEntry<DiskItem> DISK =
            REGISTRY.register("disk", () -> new DiskItem(properties().stacksTo(1)));
        public static final RegistryEntry<TreasureDiskItem> TREASURE_DISK =
            REGISTRY.register("treasure_disk", () -> new TreasureDiskItem(properties().stacksTo(1)));

        private static Item.Properties printoutProperties() {
            return properties().stacksTo(1).component(DataComponents.PRINTOUT.get(), PrintoutData.EMPTY);
        }

        public static final RegistryEntry<PrintoutItem> PRINTED_PAGE = REGISTRY.register("printed_page",
            () -> new PrintoutItem(printoutProperties(), PrintoutItem.Type.PAGE));
        public static final RegistryEntry<PrintoutItem> PRINTED_PAGES = REGISTRY.register("printed_pages",
            () -> new PrintoutItem(printoutProperties(), PrintoutItem.Type.PAGES));
        public static final RegistryEntry<PrintoutItem> PRINTED_BOOK = REGISTRY.register("printed_book",
            () -> new PrintoutItem(printoutProperties(), PrintoutItem.Type.BOOK));

        public static final RegistryEntry<BlockItem> SPEAKER = ofBlock(Blocks.SPEAKER, BlockItem::new);
        public static final RegistryEntry<BlockItem> DISK_DRIVE = ofBlock(Blocks.DISK_DRIVE, BlockItem::new);
        public static final RegistryEntry<BlockItem> PRINTER = ofBlock(Blocks.PRINTER, BlockItem::new);
        public static final RegistryEntry<BlockItem> MONITOR_NORMAL = ofBlock(Blocks.MONITOR_NORMAL, BlockItem::new);
        public static final RegistryEntry<BlockItem> MONITOR_ADVANCED = ofBlock(Blocks.MONITOR_ADVANCED, BlockItem::new);
        public static final RegistryEntry<BlockItem> WIRELESS_MODEM_NORMAL = ofBlock(Blocks.WIRELESS_MODEM_NORMAL, BlockItem::new);
        public static final RegistryEntry<BlockItem> WIRELESS_MODEM_ADVANCED = ofBlock(Blocks.WIRELESS_MODEM_ADVANCED, BlockItem::new);
        public static final RegistryEntry<BlockItem> WIRED_MODEM_FULL = ofBlock(Blocks.WIRED_MODEM_FULL, BlockItem::new);

        public static final RegistryEntry<CableBlockItem.Cable> CABLE = REGISTRY.register("cable",
            () -> new CableBlockItem.Cable(Blocks.CABLE.get(), properties()));
        public static final RegistryEntry<CableBlockItem.WiredModem> WIRED_MODEM = REGISTRY.register("wired_modem",
            () -> new CableBlockItem.WiredModem(Blocks.CABLE.get(), properties()));
    }

    public static final class DataComponents {
        static final RegistrationHelper<DataComponentType<?>> REGISTRY = PlatformHelper.get().createRegistrationHelper(Registries.DATA_COMPONENT_TYPE);

        private static <T> RegistryEntry<DataComponentType<T>> register(String name, UnaryOperator<DataComponentType.Builder<T>> unaryOperator) {
            return REGISTRY.register(name, () -> unaryOperator.apply(DataComponentType.builder()).build());
        }

        /**
         * The id of a computer.
         *
         * @see AbstractComputerItem
         * @see PocketComputerItem
         */
        public static final RegistryEntry<DataComponentType<NonNegativeId>> COMPUTER_ID = register("computer_id", b -> b
            .persistent(NonNegativeId.CODEC).networkSynchronized(NonNegativeId.STREAM_CODEC)
        );

        /**
         * The left upgrade of a turtle.
         *
         * @see TurtleItem
         */
        public static final RegistryEntry<DataComponentType<UpgradeData<ITurtleUpgrade>>> LEFT_TURTLE_UPGRADE = register("left_turtle_upgrade", b -> b
            .persistent(dan200.computercraft.impl.TurtleUpgrades.instance().upgradeDataCodec()).networkSynchronized(dan200.computercraft.impl.TurtleUpgrades.instance().upgradeDataStreamCodec())
        );

        /**
         * The right upgrade of a turtle.
         *
         * @see TurtleItem
         */
        public static final RegistryEntry<DataComponentType<UpgradeData<ITurtleUpgrade>>> RIGHT_TURTLE_UPGRADE = register("right_turtle_upgrade", b -> b
            .persistent(dan200.computercraft.impl.TurtleUpgrades.instance().upgradeDataCodec()).networkSynchronized(dan200.computercraft.impl.TurtleUpgrades.instance().upgradeDataStreamCodec())
        );

        /**
         * The fuel level of a turtle.
         */
        public static final RegistryEntry<DataComponentType<Integer>> FUEL = register("fuel", b -> b
            .persistent(Codec.INT).networkSynchronized(ByteBufCodecs.VAR_INT)
        );

        /**
         * The overlay on a turtle.
         */
        public static final RegistryEntry<DataComponentType<Holder<TurtleOverlay>>> OVERLAY = register("overlay", b -> b
            .persistent(TurtleOverlay.CODEC).networkSynchronized(TurtleOverlay.STREAM_CODEC)
        );

        /**
         * The back upgrade of a pocket computer.
         *
         * @see PocketComputerItem
         */
        public static final RegistryEntry<DataComponentType<UpgradeData<IPocketUpgrade>>> POCKET_UPGRADE = register("pocket_upgrade", b -> b
            .persistent(PocketUpgrades.instance().upgradeDataCodec()).networkSynchronized(PocketUpgrades.instance().upgradeDataStreamCodec())
        );

        /**
         * A reference to the currently running {@link dan200.computercraft.shared.computer.core.ServerComputer}.
         *
         * @see ServerComputerReference
         * @see PocketComputerItem
         */
        public static final RegistryEntry<DataComponentType<ServerComputerReference>> COMPUTER = register("computer", b -> b
            .persistent(ServerComputerReference.CODEC).networkSynchronized(ServerComputerReference.STREAM_CODEC)
        );

        /**
         * Whether this item is currently on.
         *
         * @see PocketComputerItem
         * @see TurtleModem
         */
        public static final RegistryEntry<DataComponentType<Boolean>> ON = register("on", b -> b
            .persistent(Codec.BOOL).networkSynchronized(ByteBufCodecs.BOOL)
        );

        /**
         * Information about a treasure disk's mount.
         *
         * @see TreasureDiskItem
         * @see TreasureDisk
         */
        public static final RegistryEntry<DataComponentType<TreasureDisk>> TREASURE_DISK = register("treasure_disk", b -> b
            .persistent(TreasureDisk.CODEC).networkSynchronized(TreasureDisk.STREAM_CODEC)
        );

        /**
         * The id of a disk.
         *
         * @see DiskItem
         */
        public static final RegistryEntry<DataComponentType<NonNegativeId>> DISK_ID = register("disk_id", b -> b
            .persistent(NonNegativeId.CODEC).networkSynchronized(NonNegativeId.STREAM_CODEC)
        );

        /**
         * The contents of a printed page/printed pages.
         *
         * @see PrintoutItem
         * @see PrintoutData
         */
        public static final RegistryEntry<DataComponentType<PrintoutData>> PRINTOUT = register("printout", b -> b
            .persistent(PrintoutData.CODEC).networkSynchronized(PrintoutData.STREAM_CODEC)
        );
    }

    public static class TurtleUpgradeTypes {
        static final RegistrationHelper<UpgradeType<? extends ITurtleUpgrade>> REGISTRY = PlatformHelper.get().createRegistrationHelper(ITurtleUpgrade.typeRegistry());

        public static final RegistryEntry<UpgradeType<TurtleSpeaker>> SPEAKER =
            REGISTRY.register("speaker", () -> UpgradeType.simpleWithCustomItem(TurtleSpeaker::new));
        public static final RegistryEntry<UpgradeType<TurtleCraftingTable>> WORKBENCH =
            REGISTRY.register("workbench", () -> UpgradeType.simpleWithCustomItem(TurtleCraftingTable::new));
        public static final RegistryEntry<UpgradeType<TurtleModem>> WIRELESS_MODEM =
            REGISTRY.register("wireless_modem", () -> UpgradeType.create(TurtleModem.CODEC));

        public static final RegistryEntry<UpgradeType<TurtleTool>> TOOL = REGISTRY.register("tool", () -> UpgradeType.create(TurtleTool.CODEC));
    }

    public static class PocketUpgradeTypes {
        static final RegistrationHelper<UpgradeType<? extends IPocketUpgrade>> REGISTRY = PlatformHelper.get().createRegistrationHelper(IPocketUpgrade.typeRegistry());

        public static final RegistryEntry<UpgradeType<PocketSpeaker>> SPEAKER =
            REGISTRY.register("speaker", () -> UpgradeType.simpleWithCustomItem(PocketSpeaker::new));
        public static final RegistryEntry<UpgradeType<PocketModem>> WIRELESS_MODEM = REGISTRY.register("wireless_modem", () -> UpgradeType.create(PocketModem.CODEC));
    }

    public static class Menus {
        static final RegistrationHelper<MenuType<?>> REGISTRY = PlatformHelper.get().createRegistrationHelper(Registries.MENU);

        public static final RegistryEntry<MenuType<ComputerMenuWithoutInventory>> COMPUTER = REGISTRY.register("computer",
            () -> ContainerData.toType(ComputerContainerData.STREAM_CODEC, (id, inv, data) -> new ComputerMenuWithoutInventory(Menus.COMPUTER.get(), id, inv, data)));

        public static final RegistryEntry<MenuType<ComputerMenuWithoutInventory>> POCKET_COMPUTER_NO_TERM = REGISTRY.register("pocket_computer_no_term",
            () -> ContainerData.toType(ComputerContainerData.STREAM_CODEC, (id, inv, data) -> new ComputerMenuWithoutInventory(Menus.POCKET_COMPUTER_NO_TERM.get(), id, inv, data)));

        public static final RegistryEntry<MenuType<TurtleMenu>> TURTLE = REGISTRY.register("turtle",
            () -> ContainerData.toType(ComputerContainerData.STREAM_CODEC, TurtleMenu::ofMenuData));

        public static final RegistryEntry<MenuType<DiskDriveMenu>> DISK_DRIVE = REGISTRY.register("disk_drive",
            () -> new MenuType<>(DiskDriveMenu::new, FeatureFlags.VANILLA_SET));

        public static final RegistryEntry<MenuType<PrinterMenu>> PRINTER = REGISTRY.register("printer",
            () -> new MenuType<>(PrinterMenu::new, FeatureFlags.VANILLA_SET));

<<<<<<< HEAD
        public static final RegistryEntry<MenuType<HeldItemMenu>> PRINTOUT = REGISTRY.register("printout",
            () -> ContainerData.toType(
                HeldItemContainerData.STREAM_CODEC,
                (id, inventory, data) -> new HeldItemMenu(Menus.PRINTOUT.get(), id, inventory.player, data.hand())
            ));
=======
        public static final RegistryEntry<MenuType<PrintoutMenu>> PRINTOUT = REGISTRY.register("printout",
            () -> new MenuType<>((i, c) -> PrintoutMenu.createRemote(i), FeatureFlags.VANILLA_SET));
>>>>>>> d24984c1
    }

    static class ArgumentTypes {
        static final RegistrationHelper<ArgumentTypeInfo<?, ?>> REGISTRY = PlatformHelper.get().createRegistrationHelper(Registries.COMMAND_ARGUMENT_TYPE);

        @SuppressWarnings("unchecked")
        private static <T extends ArgumentType<?>> void registerUnsafe(String name, Class<T> type, ArgumentTypeInfo<?, ?> serializer) {
            REGISTRY.register(name, () -> PlatformHelper.get().registerArgumentTypeInfo(type, (ArgumentTypeInfo<T, ?>) serializer));
        }

        private static <T extends ArgumentType<?>> void register(String name, Class<T> type, ArgumentTypeInfo<T, ?> serializer) {
            REGISTRY.register(name, () -> PlatformHelper.get().registerArgumentTypeInfo(type, serializer));
        }

        private static <T extends ArgumentType<?>> void register(String name, Class<T> type, T instance) {
            register(name, type, SingletonArgumentInfo.contextFree(() -> instance));
        }

        static {
            register("tracking_field", TrackingFieldArgumentType.class, TrackingFieldArgumentType.metric());
            register("computer", ComputerArgumentType.class, ComputerArgumentType.get());
            registerUnsafe("repeat", RepeatArgumentType.class, new RepeatArgumentType.Info());
        }
    }

    public static class LootItemConditionTypes {
        static final RegistrationHelper<LootItemConditionType> REGISTRY = PlatformHelper.get().createRegistrationHelper(Registries.LOOT_CONDITION_TYPE);

        public static final RegistryEntry<LootItemConditionType> BLOCK_NAMED = REGISTRY.register("block_named",
            () -> new LootItemConditionType(MapCodec.unit(BlockNamedEntityLootCondition.INSTANCE)));

        public static final RegistryEntry<LootItemConditionType> PLAYER_CREATIVE = REGISTRY.register("player_creative",
            () -> new LootItemConditionType(MapCodec.unit(PlayerCreativeLootCondition.INSTANCE)));

        public static final RegistryEntry<LootItemConditionType> HAS_ID = REGISTRY.register("has_id",
            () -> new LootItemConditionType(MapCodec.unit(HasComputerIdLootCondition.INSTANCE)));
    }

    public static class RecipeSerializers {
        static final RegistrationHelper<RecipeSerializer<?>> REGISTRY = PlatformHelper.get().createRegistrationHelper(Registries.RECIPE_SERIALIZER);

        private static <T extends CustomRecipe> RegistryEntry<SimpleCraftingRecipeSerializer<T>> simple(String name, SimpleCraftingRecipeSerializer.Factory<T> factory) {
            return REGISTRY.register(name, () -> new SimpleCraftingRecipeSerializer<>(factory));
        }

        private static <T extends Recipe<?>> RegistryEntry<RecipeSerializer<T>> register(String name, MapCodec<T> codec, StreamCodec<RegistryFriendlyByteBuf, T> streamCodec) {
            return REGISTRY.register(name, () -> new BasicRecipeSerialiser<>(codec, streamCodec));
        }

        public static final RegistryEntry<RecipeSerializer<ImpostorShapedRecipe>> IMPOSTOR_SHAPED = REGISTRY.register("impostor_shaped", () -> CustomShapedRecipe.serialiser(ImpostorShapedRecipe::new));
        public static final RegistryEntry<RecipeSerializer<ImpostorShapelessRecipe>> IMPOSTOR_SHAPELESS = REGISTRY.register("impostor_shapeless", () -> CustomShapelessRecipe.serialiser(ImpostorShapelessRecipe::new));

        public static final RegistryEntry<RecipeSerializer<TransformShapedRecipe>> TRANSFORM_SHAPED = register("transform_shaped", TransformShapedRecipe.CODEC, TransformShapedRecipe.STREAM_CODEC);
        public static final RegistryEntry<RecipeSerializer<TransformShapelessRecipe>> TRANSFORM_SHAPELESS = register("transform_shapeless", TransformShapelessRecipe.CODEC, TransformShapelessRecipe.STREAM_CODEC);

        public static final RegistryEntry<SimpleCraftingRecipeSerializer<ColourableRecipe>> DYEABLE_ITEM = simple("colour", ColourableRecipe::new);
        public static final RegistryEntry<SimpleCraftingRecipeSerializer<ClearColourRecipe>> DYEABLE_ITEM_CLEAR = simple("clear_colour", ClearColourRecipe::new);
        public static final RegistryEntry<SimpleCraftingRecipeSerializer<TurtleUpgradeRecipe>> TURTLE_UPGRADE = simple("turtle_upgrade", TurtleUpgradeRecipe::new);
        public static final RegistryEntry<SimpleCraftingRecipeSerializer<PocketComputerUpgradeRecipe>> POCKET_COMPUTER_UPGRADE = simple("pocket_computer_upgrade", PocketComputerUpgradeRecipe::new);
        public static final RegistryEntry<RecipeSerializer<PrintoutRecipe>> PRINTOUT = register("printout", PrintoutRecipe.CODEC, PrintoutRecipe.STREAM_CODEC);
        public static final RegistryEntry<SimpleCraftingRecipeSerializer<DiskRecipe>> DISK = simple("disk", DiskRecipe::new);
    }

    public static class RecipeFunctions {
        static final RegistrationHelper<RecipeFunction.Type<?>> REGISTRY = PlatformHelper.get().createRegistrationHelper(RecipeFunction.REGISTRY);

        private static <T extends RecipeFunction> RegistryEntry<RecipeFunction.Type<T>> register(String name, MapCodec<T> codec, StreamCodec<RegistryFriendlyByteBuf, T> streamCodec) {
            return REGISTRY.register(name, () -> new RecipeFunction.Type<>(codec, streamCodec));
        }

        public static final RegistryEntry<RecipeFunction.Type<CopyComponents>> COPY_COMPONENTS = register("copy_components", CopyComponents.CODEC, CopyComponents.STREAM_CODEC);
    }

    public static class Permissions {
        static final PermissionRegistry REGISTRY = PermissionRegistry.create();

        public static final Predicate<CommandSourceStack> PERMISSION_DUMP = REGISTRY.registerCommand("dump", UserLevel.OWNER_OP);
        public static final Predicate<CommandSourceStack> PERMISSION_SHUTDOWN = REGISTRY.registerCommand("shutdown", UserLevel.OWNER_OP);
        public static final Predicate<CommandSourceStack> PERMISSION_TURN_ON = REGISTRY.registerCommand("turn_on", UserLevel.OWNER_OP);
        public static final Predicate<CommandSourceStack> PERMISSION_TP = REGISTRY.registerCommand("tp", UserLevel.OP);
        public static final Predicate<CommandSourceStack> PERMISSION_TRACK = REGISTRY.registerCommand("track", UserLevel.OWNER_OP);
        public static final Predicate<CommandSourceStack> PERMISSION_QUEUE = REGISTRY.registerCommand("queue", UserLevel.ANYONE);
        public static final Predicate<CommandSourceStack> PERMISSION_VIEW = REGISTRY.registerCommand("view", UserLevel.OP);
    }

    static class CreativeTabs {
        static final RegistrationHelper<CreativeModeTab> REGISTRY = PlatformHelper.get().createRegistrationHelper(Registries.CREATIVE_MODE_TAB);

        @SuppressWarnings("unused")
        private static final RegistryEntry<CreativeModeTab> TAB = REGISTRY.register("tab", () -> PlatformHelper.get().newCreativeModeTab()
            .icon(() -> new ItemStack(Items.COMPUTER_NORMAL.get()))
            .title(Component.translatable("itemGroup.computercraft"))
            .displayItems((context, out) -> {
                out.accept(new ItemStack(Items.COMPUTER_NORMAL.get()));
                out.accept(new ItemStack(Items.COMPUTER_ADVANCED.get()));
                if (context.hasPermissions()) out.accept(new ItemStack(Items.COMPUTER_COMMAND.get()));
                addTurtle(out, Items.TURTLE_NORMAL.get(), context.holders());
                addTurtle(out, Items.TURTLE_ADVANCED.get(), context.holders());
                addPocket(out, Items.POCKET_COMPUTER_NORMAL.get(), context.holders());
                addPocket(out, Items.POCKET_COMPUTER_ADVANCED.get(), context.holders());

                out.accept(Items.WIRELESS_MODEM_NORMAL.get());
                out.accept(Items.WIRELESS_MODEM_ADVANCED.get());
                out.accept(Items.CABLE.get());
                out.accept(Items.WIRED_MODEM.get());
                out.accept(Items.WIRED_MODEM_FULL.get());

                out.accept(Items.MONITOR_NORMAL.get());
                out.accept(Items.MONITOR_ADVANCED.get());

                out.accept(Items.SPEAKER.get());

                out.accept(Items.PRINTER.get());
                out.accept(Items.PRINTED_PAGE.get());
                out.accept(Items.PRINTED_PAGES.get());
                out.accept(Items.PRINTED_BOOK.get());

                out.accept(Items.DISK_DRIVE.get());
                for (var colour = 0; colour < 16; colour++) {
                    out.accept(DataComponentUtil.createStack(Items.DISK.get(), net.minecraft.core.component.DataComponents.DYED_COLOR, new DyedItemColor(Colour.VALUES[colour].getHex(), false)));
                }
            })
            .build());
    }

    /**
     * Register any objects which don't have to be done on the main thread.
     */
    public static void register() {
        Blocks.REGISTRY.register();
        BlockEntities.REGISTRY.register();
        DataComponents.REGISTRY.register();
        Items.REGISTRY.register();
        TurtleUpgradeTypes.REGISTRY.register();
        PocketUpgradeTypes.REGISTRY.register();
        Menus.REGISTRY.register();
        ArgumentTypes.REGISTRY.register();
        LootItemConditionTypes.REGISTRY.register();
        RecipeSerializers.REGISTRY.register();
        RecipeFunctions.REGISTRY.register();
        Permissions.REGISTRY.register();
        CreativeTabs.REGISTRY.register();

        // Register bundled power providers
        ComputerCraftAPI.registerBundledRedstoneProvider(new DefaultBundledRedstoneProvider());
        ComputerCraftAPI.registerRefuelHandler(new FurnaceRefuelHandler());
        ComputerCraftAPI.registerMediaProvider(stack -> {
            if (stack.getItem() instanceof IMedia media) return media;
            if (stack.has(net.minecraft.core.component.DataComponents.JUKEBOX_PLAYABLE)) return RecordMedia.INSTANCE;
            return null;
        });

        ComputerCraftAPI.registerAPIFactory(computer -> {
            var turtle = computer.getComponent(ComputerComponents.TURTLE);
            var metrics = Objects.requireNonNull(computer.getComponent(ComponentMap.METRICS));
            return turtle == null ? null : new TurtleAPI(metrics, (TurtleAccessInternal) turtle);
        });

        ComputerCraftAPI.registerAPIFactory(computer -> {
            var pocket = computer.getComponent(ComputerComponents.POCKET);
            return pocket == null ? null : new PocketAPI(pocket);
        });

        ComputerCraftAPI.registerAPIFactory(computer -> {
            var admin = computer.getComponent(ComputerComponents.ADMIN_COMPUTER);
            return admin == null ? null : new CommandAPI(computer, admin);
        });

        VanillaDetailRegistries.ITEM_STACK.addProvider(ItemDetails::fill);
        VanillaDetailRegistries.BLOCK_IN_WORLD.addProvider(BlockDetails::fill);
    }

    /**
     * Register any objects which must be done on the main thread.
     */
    public static void registerMainThread() {
        CauldronInteraction.WATER.map().put(Items.TURTLE_NORMAL.get(), TurtleItem.CAULDRON_INTERACTION);
        CauldronInteraction.WATER.map().put(Items.TURTLE_ADVANCED.get(), TurtleItem.CAULDRON_INTERACTION);
    }

    private static void addTurtle(CreativeModeTab.Output out, TurtleItem turtle, HolderLookup.Provider registries) {
        out.accept(new ItemStack(turtle));
        registries.lookupOrThrow(ITurtleUpgrade.REGISTRY).listElements()
            .filter(ModRegistry::isOurUpgrade)
            .map(x -> DataComponentUtil.createStack(turtle, DataComponents.RIGHT_TURTLE_UPGRADE.get(), UpgradeData.ofDefault(x)))
            .forEach(out::accept);
    }

    private static void addPocket(CreativeModeTab.Output out, PocketComputerItem pocket, HolderLookup.Provider registries) {
        out.accept(new ItemStack(pocket));
        registries.lookupOrThrow(IPocketUpgrade.REGISTRY).listElements()
            .filter(ModRegistry::isOurUpgrade)
            .map(x -> DataComponentUtil.createStack(pocket, DataComponents.POCKET_UPGRADE.get(), UpgradeData.ofDefault(x))).forEach(out::accept);
    }

    private static boolean isOurUpgrade(Holder.Reference<? extends UpgradeBase> upgrade) {
        var namespace = upgrade.key().location().getNamespace();
        return namespace.equals("minecraft") || namespace.equals(ComputerCraftAPI.MOD_ID);
    }
}<|MERGE_RESOLUTION|>--- conflicted
+++ resolved
@@ -43,17 +43,10 @@
 import dan200.computercraft.shared.details.BlockDetails;
 import dan200.computercraft.shared.details.ItemDetails;
 import dan200.computercraft.shared.integration.PermissionRegistry;
-<<<<<<< HEAD
-import dan200.computercraft.shared.media.items.*;
-=======
 import dan200.computercraft.shared.lectern.CustomLecternBlock;
 import dan200.computercraft.shared.lectern.CustomLecternBlockEntity;
 import dan200.computercraft.shared.media.PrintoutMenu;
-import dan200.computercraft.shared.media.items.DiskItem;
-import dan200.computercraft.shared.media.items.PrintoutItem;
-import dan200.computercraft.shared.media.items.RecordMedia;
-import dan200.computercraft.shared.media.items.TreasureDiskItem;
->>>>>>> d24984c1
+import dan200.computercraft.shared.media.items.*;
 import dan200.computercraft.shared.media.recipes.DiskRecipe;
 import dan200.computercraft.shared.media.recipes.PrintoutRecipe;
 import dan200.computercraft.shared.network.container.ComputerContainerData;
@@ -126,11 +119,7 @@
 import net.minecraft.world.level.block.entity.BlockEntity;
 import net.minecraft.world.level.block.entity.BlockEntityType;
 import net.minecraft.world.level.block.state.BlockBehaviour;
-<<<<<<< HEAD
-=======
-import net.minecraft.world.level.block.state.BlockState;
 import net.minecraft.world.level.block.state.properties.NoteBlockInstrument;
->>>>>>> d24984c1
 import net.minecraft.world.level.material.MapColor;
 import net.minecraft.world.level.storage.loot.predicates.LootItemConditionType;
 
@@ -449,16 +438,8 @@
         public static final RegistryEntry<MenuType<PrinterMenu>> PRINTER = REGISTRY.register("printer",
             () -> new MenuType<>(PrinterMenu::new, FeatureFlags.VANILLA_SET));
 
-<<<<<<< HEAD
-        public static final RegistryEntry<MenuType<HeldItemMenu>> PRINTOUT = REGISTRY.register("printout",
-            () -> ContainerData.toType(
-                HeldItemContainerData.STREAM_CODEC,
-                (id, inventory, data) -> new HeldItemMenu(Menus.PRINTOUT.get(), id, inventory.player, data.hand())
-            ));
-=======
         public static final RegistryEntry<MenuType<PrintoutMenu>> PRINTOUT = REGISTRY.register("printout",
             () -> new MenuType<>((i, c) -> PrintoutMenu.createRemote(i), FeatureFlags.VANILLA_SET));
->>>>>>> d24984c1
     }
 
     static class ArgumentTypes {

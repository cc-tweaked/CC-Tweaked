// SPDX-FileCopyrightText: 2019 The CC: Tweaked Developers
//
// SPDX-License-Identifier: MPL-2.0

package dan200.computercraft.shared;

import com.mojang.brigadier.arguments.ArgumentType;
import dan200.computercraft.api.ComputerCraftAPI;
import dan200.computercraft.api.detail.DetailProvider;
import dan200.computercraft.api.detail.VanillaDetailRegistries;
import dan200.computercraft.api.media.IMedia;
import dan200.computercraft.api.pocket.PocketUpgradeSerialiser;
import dan200.computercraft.api.turtle.TurtleUpgradeSerialiser;
import dan200.computercraft.api.upgrades.UpgradeData;
import dan200.computercraft.core.util.Colour;
import dan200.computercraft.impl.PocketUpgrades;
import dan200.computercraft.impl.TurtleUpgrades;
import dan200.computercraft.shared.command.UserLevel;
import dan200.computercraft.shared.command.arguments.ComputerArgumentType;
import dan200.computercraft.shared.command.arguments.ComputersArgumentType;
import dan200.computercraft.shared.command.arguments.RepeatArgumentType;
import dan200.computercraft.shared.command.arguments.TrackingFieldArgumentType;
import dan200.computercraft.shared.common.ClearColourRecipe;
import dan200.computercraft.shared.common.ColourableRecipe;
import dan200.computercraft.shared.common.DefaultBundledRedstoneProvider;
import dan200.computercraft.shared.common.HeldItemMenu;
import dan200.computercraft.shared.computer.blocks.CommandComputerBlockEntity;
import dan200.computercraft.shared.computer.blocks.ComputerBlock;
import dan200.computercraft.shared.computer.blocks.ComputerBlockEntity;
import dan200.computercraft.shared.computer.core.ComputerFamily;
import dan200.computercraft.shared.computer.inventory.ComputerMenuWithoutInventory;
import dan200.computercraft.shared.computer.inventory.ViewComputerMenu;
import dan200.computercraft.shared.computer.items.ComputerItem;
import dan200.computercraft.shared.computer.recipe.ComputerUpgradeRecipe;
import dan200.computercraft.shared.data.BlockNamedEntityLootCondition;
import dan200.computercraft.shared.data.ConstantLootConditionSerializer;
import dan200.computercraft.shared.data.HasComputerIdLootCondition;
import dan200.computercraft.shared.data.PlayerCreativeLootCondition;
import dan200.computercraft.shared.details.BlockDetails;
import dan200.computercraft.shared.details.ItemDetails;
import dan200.computercraft.shared.integration.PermissionRegistry;
import dan200.computercraft.shared.media.items.DiskItem;
import dan200.computercraft.shared.media.items.PrintoutItem;
import dan200.computercraft.shared.media.items.RecordMedia;
import dan200.computercraft.shared.media.items.TreasureDiskItem;
import dan200.computercraft.shared.media.recipes.DiskRecipe;
import dan200.computercraft.shared.media.recipes.PrintoutRecipe;
import dan200.computercraft.shared.network.container.ComputerContainerData;
import dan200.computercraft.shared.network.container.ContainerData;
import dan200.computercraft.shared.network.container.HeldItemContainerData;
import dan200.computercraft.shared.peripheral.diskdrive.DiskDriveBlock;
import dan200.computercraft.shared.peripheral.diskdrive.DiskDriveBlockEntity;
import dan200.computercraft.shared.peripheral.diskdrive.DiskDriveMenu;
import dan200.computercraft.shared.peripheral.modem.wired.*;
import dan200.computercraft.shared.peripheral.modem.wireless.WirelessModemBlock;
import dan200.computercraft.shared.peripheral.modem.wireless.WirelessModemBlockEntity;
import dan200.computercraft.shared.peripheral.monitor.MonitorBlock;
import dan200.computercraft.shared.peripheral.monitor.MonitorBlockEntity;
import dan200.computercraft.shared.peripheral.printer.PrinterBlock;
import dan200.computercraft.shared.peripheral.printer.PrinterBlockEntity;
import dan200.computercraft.shared.peripheral.printer.PrinterMenu;
import dan200.computercraft.shared.peripheral.speaker.SpeakerBlock;
import dan200.computercraft.shared.peripheral.speaker.SpeakerBlockEntity;
import dan200.computercraft.shared.platform.PlatformHelper;
import dan200.computercraft.shared.platform.RegistrationHelper;
import dan200.computercraft.shared.platform.RegistryEntry;
import dan200.computercraft.shared.pocket.items.PocketComputerItem;
import dan200.computercraft.shared.pocket.peripherals.PocketModem;
import dan200.computercraft.shared.pocket.peripherals.PocketSpeaker;
import dan200.computercraft.shared.pocket.recipes.PocketComputerUpgradeRecipe;
import dan200.computercraft.shared.turtle.FurnaceRefuelHandler;
import dan200.computercraft.shared.turtle.blocks.TurtleBlock;
import dan200.computercraft.shared.turtle.blocks.TurtleBlockEntity;
import dan200.computercraft.shared.turtle.inventory.TurtleMenu;
import dan200.computercraft.shared.turtle.items.TurtleItem;
import dan200.computercraft.shared.turtle.recipes.TurtleOverlayRecipe;
import dan200.computercraft.shared.turtle.recipes.TurtleRecipe;
import dan200.computercraft.shared.turtle.recipes.TurtleUpgradeRecipe;
import dan200.computercraft.shared.turtle.upgrades.*;
import dan200.computercraft.shared.util.ImpostorRecipe;
import dan200.computercraft.shared.util.ImpostorShapelessRecipe;
import net.minecraft.commands.CommandSourceStack;
import net.minecraft.commands.synchronization.ArgumentTypeInfo;
import net.minecraft.commands.synchronization.SingletonArgumentInfo;
import net.minecraft.core.BlockPos;
import net.minecraft.core.cauldron.CauldronInteraction;
import net.minecraft.core.registries.Registries;
import net.minecraft.network.chat.Component;
import net.minecraft.world.flag.FeatureFlags;
import net.minecraft.world.inventory.MenuType;
import net.minecraft.world.item.*;
import net.minecraft.world.item.crafting.CustomRecipe;
import net.minecraft.world.item.crafting.RecipeSerializer;
import net.minecraft.world.item.crafting.SimpleCraftingRecipeSerializer;
import net.minecraft.world.level.block.Block;
import net.minecraft.world.level.block.entity.BlockEntity;
import net.minecraft.world.level.block.entity.BlockEntityType;
import net.minecraft.world.level.block.state.BlockBehaviour;
import net.minecraft.world.level.block.state.BlockState;
import net.minecraft.world.level.material.MapColor;
import net.minecraft.world.level.storage.loot.predicates.LootItemConditionType;

import java.util.function.BiFunction;
import java.util.function.Predicate;

/**
 * Registers ComputerCraft's registry entries and additional objects, such as {@link CauldronInteraction}s and
 * {@link DetailProvider}s
 * <p>
 * The functions in this class should be called from a loader-specific class.
 */
public final class ModRegistry {
    private ModRegistry() {
    }

    public static final class Blocks {
        static final RegistrationHelper<Block> REGISTRY = PlatformHelper.get().createRegistrationHelper(Registries.BLOCK);

        private static BlockBehaviour.Properties properties() {
            return BlockBehaviour.Properties.of().strength(2);
        }

        private static BlockBehaviour.Properties computerProperties() {
            // Computers shouldn't conduct redstone through them, so set isRedstoneConductor to false. This still allows
            // redstone to connect to computers though as it's a signal source.
            return properties().isRedstoneConductor((block, level, blockPos) -> false);
        }

        private static BlockBehaviour.Properties turtleProperties() {
            return BlockBehaviour.Properties.of().strength(2.5f);
        }

        private static BlockBehaviour.Properties modemProperties() {
            return BlockBehaviour.Properties.of().strength(1.5f);
        }

        public static final RegistryEntry<ComputerBlock<ComputerBlockEntity>> COMPUTER_NORMAL = REGISTRY.register("computer_normal",
            () -> new ComputerBlock<>(computerProperties().mapColor(MapColor.STONE), ComputerFamily.NORMAL, BlockEntities.COMPUTER_NORMAL));
        public static final RegistryEntry<ComputerBlock<ComputerBlockEntity>> COMPUTER_ADVANCED = REGISTRY.register("computer_advanced",
            () -> new ComputerBlock<>(computerProperties().mapColor(MapColor.GOLD), ComputerFamily.ADVANCED, BlockEntities.COMPUTER_ADVANCED));

        public static final RegistryEntry<ComputerBlock<CommandComputerBlockEntity>> COMPUTER_COMMAND = REGISTRY.register("computer_command", () -> new ComputerBlock<>(
            computerProperties().strength(-1, 6000000.0F),
            ComputerFamily.COMMAND, BlockEntities.COMPUTER_COMMAND
        ));

        public static final RegistryEntry<TurtleBlock> TURTLE_NORMAL = REGISTRY.register("turtle_normal",
            () -> new TurtleBlock(turtleProperties().mapColor(MapColor.STONE), ComputerFamily.NORMAL, BlockEntities.TURTLE_NORMAL));
        public static final RegistryEntry<TurtleBlock> TURTLE_ADVANCED = REGISTRY.register("turtle_advanced",
            () -> new TurtleBlock(turtleProperties().mapColor(MapColor.GOLD), ComputerFamily.ADVANCED, BlockEntities.TURTLE_ADVANCED));

        public static final RegistryEntry<SpeakerBlock> SPEAKER = REGISTRY.register("speaker", () -> new SpeakerBlock(properties().mapColor(MapColor.STONE)));
        public static final RegistryEntry<DiskDriveBlock> DISK_DRIVE = REGISTRY.register("disk_drive", () -> new DiskDriveBlock(properties().mapColor(MapColor.STONE)));
        public static final RegistryEntry<PrinterBlock> PRINTER = REGISTRY.register("printer", () -> new PrinterBlock(properties().mapColor(MapColor.STONE)));

        public static final RegistryEntry<MonitorBlock> MONITOR_NORMAL = REGISTRY.register("monitor_normal",
            () -> new MonitorBlock(properties().mapColor(MapColor.STONE), BlockEntities.MONITOR_NORMAL));
        public static final RegistryEntry<MonitorBlock> MONITOR_ADVANCED = REGISTRY.register("monitor_advanced",
            () -> new MonitorBlock(properties().mapColor(MapColor.GOLD), BlockEntities.MONITOR_ADVANCED));

        public static final RegistryEntry<WirelessModemBlock> WIRELESS_MODEM_NORMAL = REGISTRY.register("wireless_modem_normal",
            () -> new WirelessModemBlock(properties().mapColor(MapColor.STONE), BlockEntities.WIRELESS_MODEM_NORMAL));
        public static final RegistryEntry<WirelessModemBlock> WIRELESS_MODEM_ADVANCED = REGISTRY.register("wireless_modem_advanced",
            () -> new WirelessModemBlock(properties().mapColor(MapColor.GOLD), BlockEntities.WIRELESS_MODEM_ADVANCED));

        public static final RegistryEntry<WiredModemFullBlock> WIRED_MODEM_FULL = REGISTRY.register("wired_modem_full",
            () -> new WiredModemFullBlock(modemProperties().mapColor(MapColor.STONE)));
        public static final RegistryEntry<CableBlock> CABLE = REGISTRY.register("cable", () -> new CableBlock(modemProperties().mapColor(MapColor.STONE)));
    }

    public static class BlockEntities {
        static final RegistrationHelper<BlockEntityType<?>> REGISTRY = PlatformHelper.get().createRegistrationHelper(Registries.BLOCK_ENTITY_TYPE);

        private static <T extends BlockEntity> RegistryEntry<BlockEntityType<T>> ofBlock(RegistryEntry<? extends Block> block, BiFunction<BlockPos, BlockState, T> factory) {
            return REGISTRY.register(block.id().getPath(), () -> PlatformHelper.get().createBlockEntityType(factory, block.get()));
        }

        public static final RegistryEntry<BlockEntityType<MonitorBlockEntity>> MONITOR_NORMAL =
            ofBlock(Blocks.MONITOR_NORMAL, (p, s) -> new MonitorBlockEntity(BlockEntities.MONITOR_NORMAL.get(), p, s, false));
        public static final RegistryEntry<BlockEntityType<MonitorBlockEntity>> MONITOR_ADVANCED =
            ofBlock(Blocks.MONITOR_ADVANCED, (p, s) -> new MonitorBlockEntity(BlockEntities.MONITOR_ADVANCED.get(), p, s, true));

        public static final RegistryEntry<BlockEntityType<ComputerBlockEntity>> COMPUTER_NORMAL =
            ofBlock(Blocks.COMPUTER_NORMAL, (p, s) -> new ComputerBlockEntity(BlockEntities.COMPUTER_NORMAL.get(), p, s, ComputerFamily.NORMAL));
        public static final RegistryEntry<BlockEntityType<ComputerBlockEntity>> COMPUTER_ADVANCED =
            ofBlock(Blocks.COMPUTER_ADVANCED, (p, s) -> new ComputerBlockEntity(BlockEntities.COMPUTER_ADVANCED.get(), p, s, ComputerFamily.ADVANCED));
        public static final RegistryEntry<BlockEntityType<CommandComputerBlockEntity>> COMPUTER_COMMAND =
            ofBlock(Blocks.COMPUTER_COMMAND, (p, s) -> new CommandComputerBlockEntity(BlockEntities.COMPUTER_COMMAND.get(), p, s));

        public static final RegistryEntry<BlockEntityType<TurtleBlockEntity>> TURTLE_NORMAL =
            ofBlock(Blocks.TURTLE_NORMAL, (p, s) -> new TurtleBlockEntity(BlockEntities.TURTLE_NORMAL.get(), p, s, ComputerFamily.NORMAL));
        public static final RegistryEntry<BlockEntityType<TurtleBlockEntity>> TURTLE_ADVANCED =
            ofBlock(Blocks.TURTLE_ADVANCED, (p, s) -> new TurtleBlockEntity(BlockEntities.TURTLE_ADVANCED.get(), p, s, ComputerFamily.ADVANCED));

        public static final RegistryEntry<BlockEntityType<SpeakerBlockEntity>> SPEAKER =
            ofBlock(Blocks.SPEAKER, (p, s) -> new SpeakerBlockEntity(BlockEntities.SPEAKER.get(), p, s));
        public static final RegistryEntry<BlockEntityType<DiskDriveBlockEntity>> DISK_DRIVE =
            ofBlock(Blocks.DISK_DRIVE, (p, s) -> new DiskDriveBlockEntity(BlockEntities.DISK_DRIVE.get(), p, s));
        public static final RegistryEntry<BlockEntityType<PrinterBlockEntity>> PRINTER =
            ofBlock(Blocks.PRINTER, (p, s) -> new PrinterBlockEntity(BlockEntities.PRINTER.get(), p, s));
        public static final RegistryEntry<BlockEntityType<WiredModemFullBlockEntity>> WIRED_MODEM_FULL =
            ofBlock(Blocks.WIRED_MODEM_FULL, (p, s) -> new WiredModemFullBlockEntity(BlockEntities.WIRED_MODEM_FULL.get(), p, s));
        public static final RegistryEntry<BlockEntityType<CableBlockEntity>> CABLE =
            ofBlock(Blocks.CABLE, (p, s) -> new CableBlockEntity(BlockEntities.CABLE.get(), p, s));

        public static final RegistryEntry<BlockEntityType<WirelessModemBlockEntity>> WIRELESS_MODEM_NORMAL =
            ofBlock(Blocks.WIRELESS_MODEM_NORMAL, (p, s) -> new WirelessModemBlockEntity(BlockEntities.WIRELESS_MODEM_NORMAL.get(), p, s, false));
        public static final RegistryEntry<BlockEntityType<WirelessModemBlockEntity>> WIRELESS_MODEM_ADVANCED =
            ofBlock(Blocks.WIRELESS_MODEM_ADVANCED, (p, s) -> new WirelessModemBlockEntity(BlockEntities.WIRELESS_MODEM_ADVANCED.get(), p, s, true));
    }

    public static final class Items {
        static final RegistrationHelper<Item> REGISTRY = PlatformHelper.get().createRegistrationHelper(Registries.ITEM);

        private static Item.Properties properties() {
            return new Item.Properties();
        }

        private static <B extends Block, I extends Item> RegistryEntry<I> ofBlock(RegistryEntry<B> parent, BiFunction<B, Item.Properties, I> supplier) {
            return REGISTRY.register(parent.id().getPath(), () -> supplier.apply(parent.get(), properties()));
        }

        public static final RegistryEntry<ComputerItem> COMPUTER_NORMAL = ofBlock(Blocks.COMPUTER_NORMAL, ComputerItem::new);
        public static final RegistryEntry<ComputerItem> COMPUTER_ADVANCED = ofBlock(Blocks.COMPUTER_ADVANCED, ComputerItem::new);
        public static final RegistryEntry<ComputerItem> COMPUTER_COMMAND = ofBlock(Blocks.COMPUTER_COMMAND, ComputerItem::new);

        public static final RegistryEntry<PocketComputerItem> POCKET_COMPUTER_NORMAL = REGISTRY.register("pocket_computer_normal",
            () -> new PocketComputerItem(properties().stacksTo(1), ComputerFamily.NORMAL));
        public static final RegistryEntry<PocketComputerItem> POCKET_COMPUTER_ADVANCED = REGISTRY.register("pocket_computer_advanced",
            () -> new PocketComputerItem(properties().stacksTo(1), ComputerFamily.ADVANCED));

        public static final RegistryEntry<TurtleItem> TURTLE_NORMAL = ofBlock(Blocks.TURTLE_NORMAL, TurtleItem::new);
        public static final RegistryEntry<TurtleItem> TURTLE_ADVANCED = ofBlock(Blocks.TURTLE_ADVANCED, TurtleItem::new);

        public static final RegistryEntry<DiskItem> DISK =
            REGISTRY.register("disk", () -> new DiskItem(properties().stacksTo(1)));
        public static final RegistryEntry<TreasureDiskItem> TREASURE_DISK =
            REGISTRY.register("treasure_disk", () -> new TreasureDiskItem(properties().stacksTo(1)));

        public static final RegistryEntry<PrintoutItem> PRINTED_PAGE = REGISTRY.register("printed_page",
            () -> new PrintoutItem(properties().stacksTo(1), PrintoutItem.Type.PAGE));
        public static final RegistryEntry<PrintoutItem> PRINTED_PAGES = REGISTRY.register("printed_pages",
            () -> new PrintoutItem(properties().stacksTo(1), PrintoutItem.Type.PAGES));
        public static final RegistryEntry<PrintoutItem> PRINTED_BOOK = REGISTRY.register("printed_book",
            () -> new PrintoutItem(properties().stacksTo(1), PrintoutItem.Type.BOOK));

        public static final RegistryEntry<BlockItem> SPEAKER = ofBlock(Blocks.SPEAKER, BlockItem::new);
        public static final RegistryEntry<BlockItem> DISK_DRIVE = ofBlock(Blocks.DISK_DRIVE, BlockItem::new);
        public static final RegistryEntry<BlockItem> PRINTER = ofBlock(Blocks.PRINTER, BlockItem::new);
        public static final RegistryEntry<BlockItem> MONITOR_NORMAL = ofBlock(Blocks.MONITOR_NORMAL, BlockItem::new);
        public static final RegistryEntry<BlockItem> MONITOR_ADVANCED = ofBlock(Blocks.MONITOR_ADVANCED, BlockItem::new);
        public static final RegistryEntry<BlockItem> WIRELESS_MODEM_NORMAL = ofBlock(Blocks.WIRELESS_MODEM_NORMAL, BlockItem::new);
        public static final RegistryEntry<BlockItem> WIRELESS_MODEM_ADVANCED = ofBlock(Blocks.WIRELESS_MODEM_ADVANCED, BlockItem::new);
        public static final RegistryEntry<BlockItem> WIRED_MODEM_FULL = ofBlock(Blocks.WIRED_MODEM_FULL, BlockItem::new);

        public static final RegistryEntry<CableBlockItem.Cable> CABLE = REGISTRY.register("cable",
            () -> new CableBlockItem.Cable(Blocks.CABLE.get(), properties()));
        public static final RegistryEntry<CableBlockItem.WiredModem> WIRED_MODEM = REGISTRY.register("wired_modem",
            () -> new CableBlockItem.WiredModem(Blocks.CABLE.get(), properties()));
    }

    public static class TurtleSerialisers {
        static final RegistrationHelper<TurtleUpgradeSerialiser<?>> REGISTRY = PlatformHelper.get().createRegistrationHelper(TurtleUpgradeSerialiser.registryId());

        public static final RegistryEntry<TurtleUpgradeSerialiser<TurtleSpeaker>> SPEAKER =
            REGISTRY.register("speaker", () -> TurtleUpgradeSerialiser.simpleWithCustomItem(TurtleSpeaker::new));
        public static final RegistryEntry<TurtleUpgradeSerialiser<TurtleCraftingTable>> WORKBENCH =
            REGISTRY.register("workbench", () -> TurtleUpgradeSerialiser.simpleWithCustomItem(TurtleCraftingTable::new));
        public static final RegistryEntry<TurtleUpgradeSerialiser<TurtleModem>> WIRELESS_MODEM_NORMAL =
            REGISTRY.register("wireless_modem_normal", () -> TurtleUpgradeSerialiser.simpleWithCustomItem((id, item) -> new TurtleModem(id, item, false)));
        public static final RegistryEntry<TurtleUpgradeSerialiser<TurtleModem>> WIRELESS_MODEM_ADVANCED =
            REGISTRY.register("wireless_modem_advanced", () -> TurtleUpgradeSerialiser.simpleWithCustomItem((id, item) -> new TurtleModem(id, item, true)));

        public static final RegistryEntry<TurtleUpgradeSerialiser<TurtleTool>> TOOL = REGISTRY.register("tool", () -> TurtleToolSerialiser.INSTANCE);
    }

    public static class PocketUpgradeSerialisers {
        static final RegistrationHelper<PocketUpgradeSerialiser<?>> REGISTRY = PlatformHelper.get().createRegistrationHelper(PocketUpgradeSerialiser.registryId());

        public static final RegistryEntry<PocketUpgradeSerialiser<PocketSpeaker>> SPEAKER =
            REGISTRY.register("speaker", () -> PocketUpgradeSerialiser.simpleWithCustomItem(PocketSpeaker::new));
        public static final RegistryEntry<PocketUpgradeSerialiser<PocketModem>> WIRELESS_MODEM_NORMAL =
            REGISTRY.register("wireless_modem_normal", () -> PocketUpgradeSerialiser.simpleWithCustomItem((id, item) -> new PocketModem(id, item, false)));
        public static final RegistryEntry<PocketUpgradeSerialiser<PocketModem>> WIRELESS_MODEM_ADVANCED =
            REGISTRY.register("wireless_modem_advanced", () -> PocketUpgradeSerialiser.simpleWithCustomItem((id, item) -> new PocketModem(id, item, true)));
    }

    public static class Menus {
        static final RegistrationHelper<MenuType<?>> REGISTRY = PlatformHelper.get().createRegistrationHelper(Registries.MENU);

        public static final RegistryEntry<MenuType<ComputerMenuWithoutInventory>> COMPUTER = REGISTRY.register("computer",
            () -> ContainerData.toType(ComputerContainerData::new, (id, inv, data) -> new ComputerMenuWithoutInventory(Menus.COMPUTER.get(), id, inv, data)));

        public static final RegistryEntry<MenuType<ComputerMenuWithoutInventory>> POCKET_COMPUTER = REGISTRY.register("pocket_computer",
            () -> ContainerData.toType(ComputerContainerData::new, (id, inv, data) -> new ComputerMenuWithoutInventory(Menus.POCKET_COMPUTER.get(), id, inv, data)));

        public static final RegistryEntry<MenuType<ComputerMenuWithoutInventory>> POCKET_COMPUTER_NO_TERM = REGISTRY.register("pocket_computer_no_term",
            () -> ContainerData.toType(ComputerContainerData::new, (id, inv, data) -> new ComputerMenuWithoutInventory(Menus.POCKET_COMPUTER_NO_TERM.get(), id, inv, data)));

        public static final RegistryEntry<MenuType<TurtleMenu>> TURTLE = REGISTRY.register("turtle",
            () -> ContainerData.toType(ComputerContainerData::new, TurtleMenu::ofMenuData));

        public static final RegistryEntry<MenuType<DiskDriveMenu>> DISK_DRIVE = REGISTRY.register("disk_drive",
            () -> new MenuType<>(DiskDriveMenu::new, FeatureFlags.VANILLA_SET));

        public static final RegistryEntry<MenuType<PrinterMenu>> PRINTER = REGISTRY.register("printer",
            () -> new MenuType<>(PrinterMenu::new, FeatureFlags.VANILLA_SET));

        public static final RegistryEntry<MenuType<HeldItemMenu>> PRINTOUT = REGISTRY.register("printout",
            () -> ContainerData.toType(HeldItemContainerData::new, HeldItemMenu::createPrintout));

        public static final RegistryEntry<MenuType<ViewComputerMenu>> VIEW_COMPUTER = REGISTRY.register("view_computer",
            () -> ContainerData.toType(ComputerContainerData::new, ViewComputerMenu::new));
    }

    static class ArgumentTypes {
        static final RegistrationHelper<ArgumentTypeInfo<?, ?>> REGISTRY = PlatformHelper.get().createRegistrationHelper(Registries.COMMAND_ARGUMENT_TYPE);

        @SuppressWarnings("unchecked")
        private static <T extends ArgumentType<?>> void registerUnsafe(String name, Class<T> type, ArgumentTypeInfo<?, ?> serializer) {
            REGISTRY.register(name, () -> PlatformHelper.get().registerArgumentTypeInfo(type, (ArgumentTypeInfo<T, ?>) serializer));
        }

        private static <T extends ArgumentType<?>> void register(String name, Class<T> type, ArgumentTypeInfo<T, ?> serializer) {
            REGISTRY.register(name, () -> PlatformHelper.get().registerArgumentTypeInfo(type, serializer));
        }

        private static <T extends ArgumentType<?>> void register(String name, Class<T> type, T instance) {
            register(name, type, SingletonArgumentInfo.contextFree(() -> instance));
        }

        static {
            register("tracking_field", TrackingFieldArgumentType.class, TrackingFieldArgumentType.metric());
            register("computer", ComputerArgumentType.class, ComputerArgumentType.oneComputer());
            register("computers", ComputersArgumentType.class, new ComputersArgumentType.Info());
            registerUnsafe("repeat", RepeatArgumentType.class, new RepeatArgumentType.Info());
        }
    }

    public static class LootItemConditionTypes {
        static final RegistrationHelper<LootItemConditionType> REGISTRY = PlatformHelper.get().createRegistrationHelper(Registries.LOOT_CONDITION_TYPE);

        public static final RegistryEntry<LootItemConditionType> BLOCK_NAMED = REGISTRY.register("block_named",
            () -> ConstantLootConditionSerializer.type(BlockNamedEntityLootCondition.INSTANCE));

        public static final RegistryEntry<LootItemConditionType> PLAYER_CREATIVE = REGISTRY.register("player_creative",
            () -> ConstantLootConditionSerializer.type(PlayerCreativeLootCondition.INSTANCE));

        public static final RegistryEntry<LootItemConditionType> HAS_ID = REGISTRY.register("has_id",
            () -> ConstantLootConditionSerializer.type(HasComputerIdLootCondition.INSTANCE));
    }

    public static class RecipeSerializers {
        static final RegistrationHelper<RecipeSerializer<?>> REGISTRY = PlatformHelper.get().createRegistrationHelper(Registries.RECIPE_SERIALIZER);

        private static <T extends CustomRecipe> RegistryEntry<SimpleCraftingRecipeSerializer<T>> simple(String name, SimpleCraftingRecipeSerializer.Factory<T> factory) {
            return REGISTRY.register(name, () -> new SimpleCraftingRecipeSerializer<>(factory));
        }

        public static final RegistryEntry<SimpleCraftingRecipeSerializer<ColourableRecipe>> DYEABLE_ITEM = simple("colour", ColourableRecipe::new);
        public static final RegistryEntry<SimpleCraftingRecipeSerializer<ClearColourRecipe>> DYEABLE_ITEM_CLEAR = simple("clear_colour", ClearColourRecipe::new);
        public static final RegistryEntry<TurtleRecipe.Serializer> TURTLE = REGISTRY.register("turtle", TurtleRecipe.Serializer::new);
        public static final RegistryEntry<SimpleCraftingRecipeSerializer<TurtleUpgradeRecipe>> TURTLE_UPGRADE = simple("turtle_upgrade", TurtleUpgradeRecipe::new);
        public static final RegistryEntry<TurtleOverlayRecipe.Serializer> TURTLE_OVERLAY = REGISTRY.register("turtle_overlay", TurtleOverlayRecipe.Serializer::new);
        public static final RegistryEntry<SimpleCraftingRecipeSerializer<PocketComputerUpgradeRecipe>> POCKET_COMPUTER_UPGRADE = simple("pocket_computer_upgrade", PocketComputerUpgradeRecipe::new);
        public static final RegistryEntry<SimpleCraftingRecipeSerializer<PrintoutRecipe>> PRINTOUT = simple("printout", PrintoutRecipe::new);
        public static final RegistryEntry<SimpleCraftingRecipeSerializer<DiskRecipe>> DISK = simple("disk", DiskRecipe::new);
        public static final RegistryEntry<ComputerUpgradeRecipe.Serializer> COMPUTER_UPGRADE = REGISTRY.register("computer_upgrade", ComputerUpgradeRecipe.Serializer::new);
        public static final RegistryEntry<ImpostorRecipe.Serializer> IMPOSTOR_SHAPED = REGISTRY.register("impostor_shaped", ImpostorRecipe.Serializer::new);
        public static final RegistryEntry<ImpostorShapelessRecipe.Serializer> IMPOSTOR_SHAPELESS = REGISTRY.register("impostor_shapeless", ImpostorShapelessRecipe.Serializer::new);
    }

<<<<<<< HEAD
    static class CreativeTabs {
        static final RegistrationHelper<CreativeModeTab> REGISTRY = PlatformHelper.get().createRegistrationHelper(Registries.CREATIVE_MODE_TAB);

        @SuppressWarnings("unused")
        private static final RegistryEntry<CreativeModeTab> TAB = REGISTRY.register("tab", () -> PlatformHelper.get().newCreativeModeTab()
            .icon(() -> new ItemStack(Items.COMPUTER_NORMAL.get()))
            .title(Component.translatable("itemGroup.computercraft"))
            .displayItems((context, out) -> {
                out.accept(new ItemStack(Items.COMPUTER_NORMAL.get()));
                out.accept(new ItemStack(Items.COMPUTER_ADVANCED.get()));
                if (context.hasPermissions()) out.accept(new ItemStack(Items.COMPUTER_COMMAND.get()));
                addTurtle(out, Items.TURTLE_NORMAL.get());
                addTurtle(out, Items.TURTLE_ADVANCED.get());
                addPocket(out, Items.POCKET_COMPUTER_NORMAL.get());
                addPocket(out, Items.POCKET_COMPUTER_ADVANCED.get());

                out.accept(Items.WIRELESS_MODEM_NORMAL.get());
                out.accept(Items.WIRELESS_MODEM_ADVANCED.get());
                out.accept(Items.CABLE.get());
                out.accept(Items.WIRED_MODEM.get());
                out.accept(Items.WIRED_MODEM_FULL.get());

                out.accept(Items.MONITOR_NORMAL.get());
                out.accept(Items.MONITOR_ADVANCED.get());

                out.accept(Items.SPEAKER.get());

                out.accept(Items.PRINTER.get());
                out.accept(Items.PRINTED_PAGE.get());
                out.accept(Items.PRINTED_PAGES.get());
                out.accept(Items.PRINTED_BOOK.get());

                out.accept(Items.DISK_DRIVE.get());
                for (var colour = 0; colour < 16; colour++) {
                    out.accept(DiskItem.createFromIDAndColour(-1, null, Colour.VALUES[colour].getHex()));
                }
            })
            .build());
=======
    public static class Permissions {
        static final PermissionRegistry REGISTRY = PermissionRegistry.create();

        public static final Predicate<CommandSourceStack> PERMISSION_DUMP = REGISTRY.registerCommand("dump", UserLevel.OWNER_OP);
        public static final Predicate<CommandSourceStack> PERMISSION_SHUTDOWN = REGISTRY.registerCommand("shutdown", UserLevel.OWNER_OP);
        public static final Predicate<CommandSourceStack> PERMISSION_TURN_ON = REGISTRY.registerCommand("turn_on", UserLevel.OWNER_OP);
        public static final Predicate<CommandSourceStack> PERMISSION_TP = REGISTRY.registerCommand("tp", UserLevel.OP);
        public static final Predicate<CommandSourceStack> PERMISSION_TRACK = REGISTRY.registerCommand("track", UserLevel.OWNER_OP);
        public static final Predicate<CommandSourceStack> PERMISSION_QUEUE = REGISTRY.registerCommand("queue", UserLevel.ANYONE);
        public static final Predicate<CommandSourceStack> PERMISSION_VIEW = REGISTRY.registerCommand("view", UserLevel.OP);
>>>>>>> 53546b9f
    }

    /**
     * Register any objects which don't have to be done on the main thread.
     */
    public static void register() {
        Blocks.REGISTRY.register();
        BlockEntities.REGISTRY.register();
        Items.REGISTRY.register();
        TurtleSerialisers.REGISTRY.register();
        PocketUpgradeSerialisers.REGISTRY.register();
        Menus.REGISTRY.register();
        ArgumentTypes.REGISTRY.register();
        LootItemConditionTypes.REGISTRY.register();
        RecipeSerializers.REGISTRY.register();
<<<<<<< HEAD
        CreativeTabs.REGISTRY.register();
=======
        Permissions.REGISTRY.register();
>>>>>>> 53546b9f

        // Register bundled power providers
        ComputerCraftAPI.registerBundledRedstoneProvider(new DefaultBundledRedstoneProvider());
        ComputerCraftAPI.registerRefuelHandler(new FurnaceRefuelHandler());
        ComputerCraftAPI.registerMediaProvider(stack -> {
            var item = stack.getItem();
            if (item instanceof IMedia media) return media;
            if (item instanceof RecordItem) return RecordMedia.INSTANCE;
            return null;
        });

        VanillaDetailRegistries.ITEM_STACK.addProvider(ItemDetails::fill);
        VanillaDetailRegistries.BLOCK_IN_WORLD.addProvider(BlockDetails::fill);
    }

    /**
     * Register any objects which must be done on the main thread.
     */
    public static void registerMainThread() {
        CauldronInteraction.WATER.put(ModRegistry.Items.TURTLE_NORMAL.get(), TurtleItem.CAULDRON_INTERACTION);
        CauldronInteraction.WATER.put(ModRegistry.Items.TURTLE_ADVANCED.get(), TurtleItem.CAULDRON_INTERACTION);
    }

    private static void addTurtle(CreativeModeTab.Output out, TurtleItem turtle) {
        out.accept(turtle.create(-1, null, -1, null, null, 0, null));
        TurtleUpgrades.getVanillaUpgrades()
            .map(x -> turtle.create(-1, null, -1, null, UpgradeData.ofDefault(x), 0, null))
            .forEach(out::accept);
    }

    private static void addPocket(CreativeModeTab.Output out, PocketComputerItem pocket) {
        out.accept(pocket.create(-1, null, -1, null));
        PocketUpgrades.getVanillaUpgrades().map(x -> pocket.create(-1, null, -1, UpgradeData.ofDefault(x))).forEach(out::accept);
    }
}<|MERGE_RESOLUTION|>--- conflicted
+++ resolved
@@ -370,7 +370,18 @@
         public static final RegistryEntry<ImpostorShapelessRecipe.Serializer> IMPOSTOR_SHAPELESS = REGISTRY.register("impostor_shapeless", ImpostorShapelessRecipe.Serializer::new);
     }
 
-<<<<<<< HEAD
+    public static class Permissions {
+        static final PermissionRegistry REGISTRY = PermissionRegistry.create();
+
+        public static final Predicate<CommandSourceStack> PERMISSION_DUMP = REGISTRY.registerCommand("dump", UserLevel.OWNER_OP);
+        public static final Predicate<CommandSourceStack> PERMISSION_SHUTDOWN = REGISTRY.registerCommand("shutdown", UserLevel.OWNER_OP);
+        public static final Predicate<CommandSourceStack> PERMISSION_TURN_ON = REGISTRY.registerCommand("turn_on", UserLevel.OWNER_OP);
+        public static final Predicate<CommandSourceStack> PERMISSION_TP = REGISTRY.registerCommand("tp", UserLevel.OP);
+        public static final Predicate<CommandSourceStack> PERMISSION_TRACK = REGISTRY.registerCommand("track", UserLevel.OWNER_OP);
+        public static final Predicate<CommandSourceStack> PERMISSION_QUEUE = REGISTRY.registerCommand("queue", UserLevel.ANYONE);
+        public static final Predicate<CommandSourceStack> PERMISSION_VIEW = REGISTRY.registerCommand("view", UserLevel.OP);
+    }
+
     static class CreativeTabs {
         static final RegistrationHelper<CreativeModeTab> REGISTRY = PlatformHelper.get().createRegistrationHelper(Registries.CREATIVE_MODE_TAB);
 
@@ -409,18 +420,6 @@
                 }
             })
             .build());
-=======
-    public static class Permissions {
-        static final PermissionRegistry REGISTRY = PermissionRegistry.create();
-
-        public static final Predicate<CommandSourceStack> PERMISSION_DUMP = REGISTRY.registerCommand("dump", UserLevel.OWNER_OP);
-        public static final Predicate<CommandSourceStack> PERMISSION_SHUTDOWN = REGISTRY.registerCommand("shutdown", UserLevel.OWNER_OP);
-        public static final Predicate<CommandSourceStack> PERMISSION_TURN_ON = REGISTRY.registerCommand("turn_on", UserLevel.OWNER_OP);
-        public static final Predicate<CommandSourceStack> PERMISSION_TP = REGISTRY.registerCommand("tp", UserLevel.OP);
-        public static final Predicate<CommandSourceStack> PERMISSION_TRACK = REGISTRY.registerCommand("track", UserLevel.OWNER_OP);
-        public static final Predicate<CommandSourceStack> PERMISSION_QUEUE = REGISTRY.registerCommand("queue", UserLevel.ANYONE);
-        public static final Predicate<CommandSourceStack> PERMISSION_VIEW = REGISTRY.registerCommand("view", UserLevel.OP);
->>>>>>> 53546b9f
     }
 
     /**
@@ -436,11 +435,8 @@
         ArgumentTypes.REGISTRY.register();
         LootItemConditionTypes.REGISTRY.register();
         RecipeSerializers.REGISTRY.register();
-<<<<<<< HEAD
+        Permissions.REGISTRY.register();
         CreativeTabs.REGISTRY.register();
-=======
-        Permissions.REGISTRY.register();
->>>>>>> 53546b9f
 
         // Register bundled power providers
         ComputerCraftAPI.registerBundledRedstoneProvider(new DefaultBundledRedstoneProvider());

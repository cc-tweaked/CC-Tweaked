// SPDX-FileCopyrightText: 2017 The CC: Tweaked Developers
//
// SPDX-License-Identifier: MPL-2.0

package dan200.computercraft.shared.pocket.core;

<<<<<<< HEAD
import dan200.computercraft.api.pocket.IPocketAccess;
import dan200.computercraft.api.pocket.IPocketUpgrade;
import dan200.computercraft.api.upgrades.UpgradeData;
import dan200.computercraft.core.computer.ComputerSide;
import dan200.computercraft.shared.ModRegistry;
=======
import dan200.computercraft.api.component.ComputerComponents;
>>>>>>> 08d4f91c
import dan200.computercraft.shared.computer.core.ComputerFamily;
import dan200.computercraft.shared.computer.core.ComputerState;
import dan200.computercraft.shared.computer.core.ServerComputer;
import dan200.computercraft.shared.config.Config;
import dan200.computercraft.shared.network.client.PocketComputerDataMessage;
import dan200.computercraft.shared.network.client.PocketComputerDeletedClientMessage;
import dan200.computercraft.shared.network.server.ServerNetworking;
import dan200.computercraft.shared.pocket.items.PocketComputerItem;
<<<<<<< HEAD
import net.minecraft.core.BlockPos;
import net.minecraft.core.component.DataComponentPatch;
import net.minecraft.core.component.DataComponents;
import net.minecraft.server.level.ServerLevel;
import net.minecraft.server.level.ServerPlayer;
import net.minecraft.world.entity.Entity;
import net.minecraft.world.entity.LivingEntity;
import net.minecraft.world.entity.item.ItemEntity;
import net.minecraft.world.entity.player.Player;
import net.minecraft.world.item.ItemStack;
import net.minecraft.world.item.component.DyedItemColor;

import javax.annotation.Nullable;
import java.util.ArrayList;
import java.util.HashSet;
import java.util.List;
import java.util.Set;

public class PocketServerComputer extends ServerComputer implements IPocketAccess {
    private @Nullable IPocketUpgrade upgrade;
    private @Nullable Entity entity;
    private ItemStack stack = ItemStack.EMPTY;

    private int lightColour = -1;
=======
import dan200.computercraft.shared.util.ComponentMap;
import net.minecraft.server.level.ServerPlayer;
import net.minecraft.world.level.ChunkPos;

import javax.annotation.Nullable;
import java.util.Set;

/**
 * A {@link ServerComputer}-subclass for {@linkplain PocketComputerItem pocket computers}.
 * <p>
 * This extends default {@link ServerComputer} behaviour by also syncing pocket computer state to nearby players, and
 * syncing the terminal to the current player.
 * <p>
 * The actual pocket computer state (upgrade, light) is maintained in {@link PocketBrain}. The two classes are tightly
 * coupled, and maintain a reference to each other.
 *
 * @see PocketComputerDataMessage
 * @see PocketComputerDeletedClientMessage
 */
public final class PocketServerComputer extends ServerComputer {
    private final PocketBrain brain;
>>>>>>> 08d4f91c

    // The state the previous tick, used to determine if the state needs to be sent to the client.
    private int oldLightColour = -1;
    private @Nullable ComputerState oldComputerState;

    private Set<ServerPlayer> tracking = Set.of();

    PocketServerComputer(PocketBrain brain, PocketHolder holder, int computerID, @Nullable String label, ComputerFamily family) {
        super(
            holder.level(), holder.blockPos(), computerID, label, family, Config.pocketTermWidth, Config.pocketTermHeight,
            ComponentMap.builder().add(ComputerComponents.POCKET, brain).build()
        );
        this.brain = brain;
    }

<<<<<<< HEAD
    @Nullable
    @Override
    public Entity getEntity() {
        var entity = this.entity;
        if (entity == null || stack.isEmpty() || !entity.isAlive()) return null;

        if (entity instanceof Player) {
            var inventory = ((Player) entity).getInventory();
            return inventory.items.contains(stack) || inventory.offhand.contains(stack) ? entity : null;
        } else if (entity instanceof LivingEntity living) {
            return living.getMainHandItem() == stack || living.getOffhandItem() == stack ? entity : null;
        } else if (entity instanceof ItemEntity itemEntity) {
            return itemEntity.getItem() == stack ? entity : null;
        } else {
            return null;
        }
    }

    @Override
    public int getColour() {
        return DyedItemColor.getOrDefault(stack, -1);
    }

    @Override
    public void setColour(int colour) {
        stack.set(DataComponents.DYED_COLOR, colour == -1 ? null : new DyedItemColor(colour, false));
        setItemChanged();
    }

    @Override
    public int getLight() {
        return lightColour;
    }

    @Override
    public void setLight(int colour) {
        if (colour < 0 || colour > 0xFFFFFF) colour = -1;
        lightColour = colour;
    }

    @Override
    public DataComponentPatch getUpgradeData() {
        var upgrade = PocketComputerItem.getUpgradeWithData(stack);
        return upgrade == null ? DataComponentPatch.EMPTY : upgrade.data();
    }

    @Override
    public void setUpgradeData(DataComponentPatch data) {
        var upgrade = PocketComputerItem.getUpgradeWithData(stack);
        if (upgrade == null) return;

        PocketComputerItem.setUpgrade(stack, new UpgradeData<>(upgrade.holder(), data));
        setItemChanged();
    }

    private void setItemChanged() {
        if (entity instanceof Player player) player.getInventory().setChanged();
    }

    @Override
    public void invalidatePeripheral() {
        var peripheral = upgrade == null ? null : upgrade.createPeripheral(this);
        setPeripheral(ComputerSide.BACK, peripheral);
    }

    public @Nullable UpgradeData<IPocketUpgrade> getUpgrade() {
        return PocketComputerItem.getUpgradeWithData(stack);
    }

    /**
     * Set the upgrade for this pocket computer, also updating the item stack.
     * <p>
     * Note this method is not thread safe - it must be called from the server thread.
     *
     * @param upgrade The new upgrade to set it to, may be {@code null}.
     */
    public void setUpgrade(@Nullable UpgradeData<IPocketUpgrade> upgrade) {
        synchronized (this) {
            stack.set(ModRegistry.DataComponents.POCKET_UPGRADE.get(), upgrade);
            setItemChanged();
            this.upgrade = upgrade == null ? null : upgrade.upgrade();
            invalidatePeripheral();
        }
    }

    public synchronized void updateValues(@Nullable Entity entity, ItemStack stack, @Nullable IPocketUpgrade upgrade) {
        if (entity != null) setPosition((ServerLevel) entity.level(), entity.blockPosition());

        // If a new entity has picked it up then rebroadcast the terminal to them
        if (entity != this.entity && entity instanceof ServerPlayer) markTerminalChanged();

        this.entity = entity;
        this.stack = stack;

        if (this.upgrade != upgrade) {
            this.upgrade = upgrade;
            invalidatePeripheral();
        }
=======
    public PocketBrain getBrain() {
        return brain;
>>>>>>> 08d4f91c
    }

    @Override
    protected void tickServer() {
        super.tickServer();

        // Get the new set of players tracking the current position.
        var newTracking = getLevel().getChunkSource().chunkMap.getPlayers(new ChunkPos(getPosition()), false);
        var trackingChanged = tracking.size() != newTracking.size() || !tracking.containsAll(newTracking);

        // And now find any new players, add them to the tracking list, and broadcast state where appropriate.
        var state = getState();
        var light = brain.getLight();
        if (oldLightColour != light || oldComputerState != state) {
            oldComputerState = state;
            oldLightColour = light;

            // Broadcast the state to all players
            ServerNetworking.sendToPlayers(new PocketComputerDataMessage(this, false), newTracking);
        } else if (trackingChanged) {
            // Broadcast the state to new players.
            var added = newTracking.stream().filter(x -> !tracking.contains(x)).toList();
            if (!added.isEmpty()) {
                ServerNetworking.sendToPlayers(new PocketComputerDataMessage(this, false), added);
            }
        }

        if (trackingChanged) tracking = Set.copyOf(newTracking);
    }

    @Override
    protected void onTerminalChanged() {
        super.onTerminalChanged();

        if (brain.holder() instanceof PocketHolder.PlayerHolder holder && holder.isValid(this)) {
            // Broadcast the terminal to the current player.
            ServerNetworking.sendToPlayer(new PocketComputerDataMessage(this, true), holder.entity());
        }
    }

    @Override
    protected void onRemoved() {
        super.onRemoved();
        ServerNetworking.sendToAllPlayers(new PocketComputerDeletedClientMessage(getInstanceUUID()), getLevel().getServer());
    }
}<|MERGE_RESOLUTION|>--- conflicted
+++ resolved
@@ -4,15 +4,7 @@
 
 package dan200.computercraft.shared.pocket.core;
 
-<<<<<<< HEAD
-import dan200.computercraft.api.pocket.IPocketAccess;
-import dan200.computercraft.api.pocket.IPocketUpgrade;
-import dan200.computercraft.api.upgrades.UpgradeData;
-import dan200.computercraft.core.computer.ComputerSide;
-import dan200.computercraft.shared.ModRegistry;
-=======
 import dan200.computercraft.api.component.ComputerComponents;
->>>>>>> 08d4f91c
 import dan200.computercraft.shared.computer.core.ComputerFamily;
 import dan200.computercraft.shared.computer.core.ComputerState;
 import dan200.computercraft.shared.computer.core.ServerComputer;
@@ -21,32 +13,6 @@
 import dan200.computercraft.shared.network.client.PocketComputerDeletedClientMessage;
 import dan200.computercraft.shared.network.server.ServerNetworking;
 import dan200.computercraft.shared.pocket.items.PocketComputerItem;
-<<<<<<< HEAD
-import net.minecraft.core.BlockPos;
-import net.minecraft.core.component.DataComponentPatch;
-import net.minecraft.core.component.DataComponents;
-import net.minecraft.server.level.ServerLevel;
-import net.minecraft.server.level.ServerPlayer;
-import net.minecraft.world.entity.Entity;
-import net.minecraft.world.entity.LivingEntity;
-import net.minecraft.world.entity.item.ItemEntity;
-import net.minecraft.world.entity.player.Player;
-import net.minecraft.world.item.ItemStack;
-import net.minecraft.world.item.component.DyedItemColor;
-
-import javax.annotation.Nullable;
-import java.util.ArrayList;
-import java.util.HashSet;
-import java.util.List;
-import java.util.Set;
-
-public class PocketServerComputer extends ServerComputer implements IPocketAccess {
-    private @Nullable IPocketUpgrade upgrade;
-    private @Nullable Entity entity;
-    private ItemStack stack = ItemStack.EMPTY;
-
-    private int lightColour = -1;
-=======
 import dan200.computercraft.shared.util.ComponentMap;
 import net.minecraft.server.level.ServerPlayer;
 import net.minecraft.world.level.ChunkPos;
@@ -68,7 +34,6 @@
  */
 public final class PocketServerComputer extends ServerComputer {
     private final PocketBrain brain;
->>>>>>> 08d4f91c
 
     // The state the previous tick, used to determine if the state needs to be sent to the client.
     private int oldLightColour = -1;
@@ -84,109 +49,8 @@
         this.brain = brain;
     }
 
-<<<<<<< HEAD
-    @Nullable
-    @Override
-    public Entity getEntity() {
-        var entity = this.entity;
-        if (entity == null || stack.isEmpty() || !entity.isAlive()) return null;
-
-        if (entity instanceof Player) {
-            var inventory = ((Player) entity).getInventory();
-            return inventory.items.contains(stack) || inventory.offhand.contains(stack) ? entity : null;
-        } else if (entity instanceof LivingEntity living) {
-            return living.getMainHandItem() == stack || living.getOffhandItem() == stack ? entity : null;
-        } else if (entity instanceof ItemEntity itemEntity) {
-            return itemEntity.getItem() == stack ? entity : null;
-        } else {
-            return null;
-        }
-    }
-
-    @Override
-    public int getColour() {
-        return DyedItemColor.getOrDefault(stack, -1);
-    }
-
-    @Override
-    public void setColour(int colour) {
-        stack.set(DataComponents.DYED_COLOR, colour == -1 ? null : new DyedItemColor(colour, false));
-        setItemChanged();
-    }
-
-    @Override
-    public int getLight() {
-        return lightColour;
-    }
-
-    @Override
-    public void setLight(int colour) {
-        if (colour < 0 || colour > 0xFFFFFF) colour = -1;
-        lightColour = colour;
-    }
-
-    @Override
-    public DataComponentPatch getUpgradeData() {
-        var upgrade = PocketComputerItem.getUpgradeWithData(stack);
-        return upgrade == null ? DataComponentPatch.EMPTY : upgrade.data();
-    }
-
-    @Override
-    public void setUpgradeData(DataComponentPatch data) {
-        var upgrade = PocketComputerItem.getUpgradeWithData(stack);
-        if (upgrade == null) return;
-
-        PocketComputerItem.setUpgrade(stack, new UpgradeData<>(upgrade.holder(), data));
-        setItemChanged();
-    }
-
-    private void setItemChanged() {
-        if (entity instanceof Player player) player.getInventory().setChanged();
-    }
-
-    @Override
-    public void invalidatePeripheral() {
-        var peripheral = upgrade == null ? null : upgrade.createPeripheral(this);
-        setPeripheral(ComputerSide.BACK, peripheral);
-    }
-
-    public @Nullable UpgradeData<IPocketUpgrade> getUpgrade() {
-        return PocketComputerItem.getUpgradeWithData(stack);
-    }
-
-    /**
-     * Set the upgrade for this pocket computer, also updating the item stack.
-     * <p>
-     * Note this method is not thread safe - it must be called from the server thread.
-     *
-     * @param upgrade The new upgrade to set it to, may be {@code null}.
-     */
-    public void setUpgrade(@Nullable UpgradeData<IPocketUpgrade> upgrade) {
-        synchronized (this) {
-            stack.set(ModRegistry.DataComponents.POCKET_UPGRADE.get(), upgrade);
-            setItemChanged();
-            this.upgrade = upgrade == null ? null : upgrade.upgrade();
-            invalidatePeripheral();
-        }
-    }
-
-    public synchronized void updateValues(@Nullable Entity entity, ItemStack stack, @Nullable IPocketUpgrade upgrade) {
-        if (entity != null) setPosition((ServerLevel) entity.level(), entity.blockPosition());
-
-        // If a new entity has picked it up then rebroadcast the terminal to them
-        if (entity != this.entity && entity instanceof ServerPlayer) markTerminalChanged();
-
-        this.entity = entity;
-        this.stack = stack;
-
-        if (this.upgrade != upgrade) {
-            this.upgrade = upgrade;
-            invalidatePeripheral();
-        }
-=======
     public PocketBrain getBrain() {
         return brain;
->>>>>>> 08d4f91c
     }
 
     @Override

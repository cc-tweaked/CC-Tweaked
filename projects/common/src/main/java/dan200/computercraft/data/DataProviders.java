--- conflicted
+++ resolved
@@ -14,12 +14,8 @@
 import net.minecraft.world.item.Item;
 import net.minecraft.world.level.block.Block;
 
-<<<<<<< HEAD
-import java.util.List;
 import java.util.concurrent.CompletableFuture;
-=======
 import java.util.Set;
->>>>>>> 4e902409
 import java.util.function.BiConsumer;
 import java.util.function.BiFunction;
 import java.util.function.Consumer;
@@ -40,7 +36,7 @@
         var blockTags = generator.blockTags(TagProvider::blockTags);
         generator.itemTags(TagProvider::itemTags, blockTags);
 
-        generator.add(out -> new net.minecraft.data.loot.LootTableProvider(out, Set.of(), LootTableProvider.getTables()));
+        generator.add((out, registries) -> new net.minecraft.data.loot.LootTableProvider(out, Set.of(), LootTableProvider.getTables(), registries));
 
         generator.add(out -> new ModelProvider(out, BlockModelProvider::addBlockModels, ItemModelProvider::addItemModels));
 

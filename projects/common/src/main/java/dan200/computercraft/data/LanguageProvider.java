// SPDX-FileCopyrightText: 2022 The CC: Tweaked Developers
//
// SPDX-License-Identifier: MPL-2.0

package dan200.computercraft.data;

import com.google.gson.JsonObject;
import dan200.computercraft.api.ComputerCraftAPI;
import dan200.computercraft.api.ComputerCraftTags;
import dan200.computercraft.api.pocket.IPocketUpgrade;
import dan200.computercraft.api.turtle.ITurtleUpgrade;
import dan200.computercraft.core.metrics.Metric;
import dan200.computercraft.core.metrics.Metrics;
import dan200.computercraft.shared.ModRegistry;
import dan200.computercraft.shared.command.arguments.ComputerSelector;
import dan200.computercraft.shared.computer.metrics.basic.Aggregate;
import dan200.computercraft.shared.computer.metrics.basic.AggregatedMetric;
import dan200.computercraft.shared.config.ConfigFile;
import dan200.computercraft.shared.config.ConfigSpec;
import net.minecraft.core.HolderLookup;
import net.minecraft.core.registries.BuiltInRegistries;
import net.minecraft.data.CachedOutput;
import net.minecraft.data.DataProvider;
import net.minecraft.data.PackOutput;
import net.minecraft.network.chat.Component;
import net.minecraft.network.chat.contents.TranslatableContents;
import net.minecraft.tags.TagKey;
import net.minecraft.world.item.Item;

import java.util.HashMap;
import java.util.Map;
import java.util.Objects;
import java.util.concurrent.CompletableFuture;
import java.util.stream.Stream;

public final class LanguageProvider implements DataProvider {
    private final PackOutput output;
    private final CompletableFuture<HolderLookup.Provider> registries;

    private final Map<String, String> translations = new HashMap<>();

    public LanguageProvider(PackOutput output, CompletableFuture<HolderLookup.Provider> registries) {
        this.output = output;
        this.registries = registries;
    }

    @Override
    public CompletableFuture<?> run(CachedOutput cachedOutput) {
        addTranslations();

        return registries.thenCompose(registries -> {
            getExpectedKeys(registries).forEach(x -> {
                if (!translations.containsKey(x)) throw new IllegalStateException("No translation for " + x);
            });

            var json = new JsonObject();
            for (var pair : translations.entrySet()) json.addProperty(pair.getKey(), pair.getValue());
            return DataProvider.saveStable(cachedOutput, json, output.getOutputFolder().resolve("assets/" + ComputerCraftAPI.MOD_ID + "/lang/en_us.json"));
        });
    }

    @Override
    public String getName() {
        return "Languages";
    }

    private void addTranslations() {
        add("itemGroup.computercraft", "ComputerCraft");

        // Blocks and items
        add(ModRegistry.Items.COMPUTER_NORMAL.get(), "Computer");
        add(ModRegistry.Items.COMPUTER_ADVANCED.get(), "Advanced Computer");
        add(ModRegistry.Items.COMPUTER_COMMAND.get(), "Command Computer");

        add(ModRegistry.Items.DISK_DRIVE.get(), "Disk Drive");
        add(ModRegistry.Items.PRINTER.get(), "Printer");
        add(ModRegistry.Items.SPEAKER.get(), "Speaker");
        add(ModRegistry.Items.MONITOR_NORMAL.get(), "Monitor");
        add(ModRegistry.Items.MONITOR_ADVANCED.get(), "Advanced Monitor");
        add(ModRegistry.Items.WIRELESS_MODEM_NORMAL.get(), "Wireless Modem");
        add(ModRegistry.Items.WIRELESS_MODEM_ADVANCED.get(), "Ender Modem");
        add(ModRegistry.Items.WIRED_MODEM.get(), "Wired Modem");
        add(ModRegistry.Items.CABLE.get(), "Networking Cable");
        add(ModRegistry.Items.WIRED_MODEM_FULL.get(), "Wired Modem");

        add(ModRegistry.Items.TURTLE_NORMAL.get(), "Turtle");
        add(ModRegistry.Blocks.TURTLE_NORMAL.get().getDescriptionId() + ".upgraded", "%s Turtle");
        add(ModRegistry.Blocks.TURTLE_NORMAL.get().getDescriptionId() + ".upgraded_twice", "%s %s Turtle");

        add(ModRegistry.Items.TURTLE_ADVANCED.get(), "Advanced Turtle");
        add(ModRegistry.Blocks.TURTLE_ADVANCED.get().getDescriptionId() + ".upgraded", "Advanced %s Turtle");
        add(ModRegistry.Blocks.TURTLE_ADVANCED.get().getDescriptionId() + ".upgraded_twice", "Advanced %s %s Turtle");

        add(ModRegistry.Items.DISK.get(), "Floppy Disk");
        add(ModRegistry.Items.TREASURE_DISK.get(), "Floppy Disk");
        add(ModRegistry.Items.PRINTED_PAGE.get(), "Printed Page");
        add(ModRegistry.Items.PRINTED_PAGES.get(), "Printed Pages");
        add(ModRegistry.Items.PRINTED_BOOK.get(), "Printed Book");

        add(ModRegistry.Items.POCKET_COMPUTER_NORMAL.get(), "Pocket Computer");
        add(ModRegistry.Items.POCKET_COMPUTER_NORMAL.get().getDescriptionId() + ".upgraded", "%s Pocket Computer");
        add(ModRegistry.Items.POCKET_COMPUTER_ADVANCED.get(), "Advanced Pocket Computer");
        add(ModRegistry.Items.POCKET_COMPUTER_ADVANCED.get().getDescriptionId() + ".upgraded", "Advanced %s Pocket Computer");

        // Tags (for EMI)
        add(ComputerCraftTags.Items.COMPUTER, "Computers");
        add(ComputerCraftTags.Items.TURTLE, "Turtles");
        add(ComputerCraftTags.Items.WIRED_MODEM, "Wired modems");
        add(ComputerCraftTags.Items.MONITOR, "Monitors");
        add(ComputerCraftTags.Items.DYEABLE, "Dyable items");
        add(ComputerCraftTags.Items.TURTLE_CAN_PLACE, "Turtle-placeable items");

        // Turtle/pocket upgrades
        add("upgrade.minecraft.diamond_sword.adjective", "Melee");
        add("upgrade.minecraft.diamond_shovel.adjective", "Digging");
        add("upgrade.minecraft.diamond_pickaxe.adjective", "Mining");
        add("upgrade.minecraft.diamond_axe.adjective", "Felling");
        add("upgrade.minecraft.diamond_hoe.adjective", "Farming");
        add("upgrade.minecraft.crafting_table.adjective", "Crafty");
        add("upgrade.computercraft.wireless_modem_normal.adjective", "Wireless");
        add("upgrade.computercraft.wireless_modem_advanced.adjective", "Ender");
        add("upgrade.computercraft.speaker.adjective", "Noisy");

        add("chat.computercraft.wired_modem.peripheral_connected", "Peripheral \"%s\" connected to network");
        add("chat.computercraft.wired_modem.peripheral_disconnected", "Peripheral \"%s\" disconnected from network");

        // Commands
        add("commands.computercraft.synopsis", "Various commands for controlling computers.");
        add("commands.computercraft.desc", "The /computercraft command provides various debugging and administrator tools for controlling and interacting with computers.");
        add("commands.computercraft.help.synopsis", "Provide help for a specific command");
        add("commands.computercraft.help.desc", "Displays this help message");
        add("commands.computercraft.help.no_children", "%s has no sub-commands");
        add("commands.computercraft.help.no_command", "No such command '%s'");
        add("commands.computercraft.dump.synopsis", "Display the status of computers.");
        add("commands.computercraft.dump.desc", "Display the status of all computers or specific information about one computer. You can specify the computer's instance id (e.g. 123), computer id (e.g #123) or label (e.g. \"@My Computer\").");
        add("commands.computercraft.dump.action", "View more info about this computer");
        add("commands.computercraft.dump.open_path", "View this computer's files");
        add("commands.computercraft.shutdown.synopsis", "Shutdown computers remotely.");
        add("commands.computercraft.shutdown.desc", "Shutdown the listed computers or all if none are specified. You can specify the computer's instance id (e.g. 123), computer id (e.g #123) or label (e.g. \"@My Computer\").");
        add("commands.computercraft.shutdown.done", "Shutdown %s/%s computers");
        add("commands.computercraft.turn_on.synopsis", "Turn computers on remotely.");
        add("commands.computercraft.turn_on.desc", "Turn on the listed computers. You can specify the computer's instance id (e.g. 123), computer id (e.g #123) or label (e.g. \"@My Computer\").");
        add("commands.computercraft.turn_on.done", "Turned on %s/%s computers");
        add("commands.computercraft.tp.synopsis", "Teleport to a specific computer.");
        add("commands.computercraft.tp.desc", "Teleport to the location of a computer. You can either specify the computer's instance id (e.g. 123) or computer id (e.g #123).");
        add("commands.computercraft.tp.action", "Teleport to this computer");
        add("commands.computercraft.view.synopsis", "View the terminal of a computer.");
        add("commands.computercraft.view.desc", "Open the terminal of a computer, allowing remote control of a computer. This does not provide access to turtle's inventories. You can either specify the computer's instance id (e.g. 123) or computer id (e.g #123).");
        add("commands.computercraft.view.action", "View this computer");
        add("commands.computercraft.view.not_player", "Cannot open terminal for non-player");
        add("commands.computercraft.track.synopsis", "Track execution times for computers.");
        add("commands.computercraft.track.desc", "Track how long computers execute for, as well as how many events they handle. This presents information in a similar way to /forge track and can be useful for diagnosing lag.");
        add("commands.computercraft.track.start.synopsis", "Start tracking all computers");
        add("commands.computercraft.track.start.desc", "Start tracking all computers' execution times and event counts. This will discard the results of previous runs.");
        add("commands.computercraft.track.start.stop", "Run %s to stop tracking and view the results");
        add("commands.computercraft.track.stop.synopsis", "Stop tracking all computers");
        add("commands.computercraft.track.stop.desc", "Stop tracking all computers' events and execution times");
        add("commands.computercraft.track.stop.action", "Click to stop tracking");
        add("commands.computercraft.track.stop.not_enabled", "Not currently tracking computers");
        add("commands.computercraft.track.dump.synopsis", "Dump the latest track results");
        add("commands.computercraft.track.dump.desc", "Dump the latest results of computer tracking.");
        add("commands.computercraft.track.dump.no_timings", "No timings available");
        add("commands.computercraft.track.dump.computer", "Computer");
        add("commands.computercraft.queue.synopsis", "Send a computer_command event to a command computer");
        add("commands.computercraft.queue.desc", "Send a computer_command event to a command computer, passing through the additional arguments. This is mostly designed for map makers, acting as a more computer-friendly version of /trigger. Any player can run the command, which would most likely be done through a text component's click event.");

        add("commands.computercraft.generic.no_position", "<no pos>");
        add("commands.computercraft.generic.position", "%s, %s, %s");
        add("commands.computercraft.generic.yes", "Y");
        add("commands.computercraft.generic.no", "N");
        add("commands.computercraft.generic.exception", "Unhandled exception (%s)");
        add("commands.computercraft.generic.additional_rows", "%d additional rows…");

        // Argument types
        add("argument.computercraft.computer.instance", "Unique instance ID");
        add("argument.computercraft.computer.id", "Computer ID");
        add("argument.computercraft.computer.label", "Computer label");
        add("argument.computercraft.computer.distance", "Distance to entity");
        add("argument.computercraft.computer.family", "Computer family");

        // Exceptions
        add("argument.computercraft.computer.no_matching", "No computers matching '%s'");
        add("argument.computercraft.computer.many_matching", "Multiple computers matching '%s' (instances %s)");
        add("argument.computercraft.tracking_field.no_field", "Unknown field '%s'");
        add("argument.computercraft.argument_expected", "Argument expected");
        add("argument.computercraft.unknown_computer_family", "Unknown computer family '%s'");

        // Metrics
        add(Metrics.COMPUTER_TASKS, "Tasks");
        add(Metrics.SERVER_TASKS, "Server tasks");
        add(Metrics.JAVA_ALLOCATION, "Java Allocations");
        add(Metrics.PERIPHERAL_OPS, "Peripheral calls");
        add(Metrics.FS_OPS, "Filesystem operations");
        add(Metrics.HTTP_REQUESTS, "HTTP requests");
        add(Metrics.HTTP_UPLOAD, "HTTP upload");
        add(Metrics.HTTP_DOWNLOAD, "HTTP download");
        add(Metrics.WEBSOCKET_INCOMING, "Websocket incoming");
        add(Metrics.WEBSOCKET_OUTGOING, "Websocket outgoing");
        add(Metrics.TURTLE_OPS, "Turtle operations");

        add(AggregatedMetric.TRANSLATION_PREFIX + Aggregate.MAX.id(), "%s (max)");
        add(AggregatedMetric.TRANSLATION_PREFIX + Aggregate.AVG.id(), "%s (avg)");
        add(AggregatedMetric.TRANSLATION_PREFIX + Aggregate.COUNT.id(), "%s (count)");

        // Additional UI elements
        add("gui.computercraft.terminal", "Computer terminal");
        add("gui.computercraft.tooltip.copy", "Copy to clipboard");
        add("gui.computercraft.tooltip.computer_id", "Computer ID: %s");
        add("gui.computercraft.tooltip.disk_id", "Disk ID: %s");
        add("gui.computercraft.tooltip.turn_on", "Turn this computer on");
        add("gui.computercraft.tooltip.turn_off", "Turn this computer off");
        add("gui.computercraft.tooltip.turn_off.key", "Hold Ctrl+S");
        add("gui.computercraft.tooltip.terminate", "Stop the currently running code");
        add("gui.computercraft.tooltip.terminate.key", "Hold Ctrl+T");
        add("gui.computercraft.upload.failed", "Upload Failed");
        add("gui.computercraft.upload.failed.computer_off", "You must turn the computer on before uploading files.");
        add("gui.computercraft.upload.failed.too_much", "Your files are too large to be uploaded.");
        add("gui.computercraft.upload.failed.name_too_long", "File names are too long to be uploaded.");
        add("gui.computercraft.upload.failed.too_many_files", "Cannot upload this many files.");
        add("gui.computercraft.upload.failed.generic", "Uploading files failed (%s)");
        add("gui.computercraft.upload.failed.corrupted", "Files corrupted when uploading. Please try again.");
        add("gui.computercraft.upload.no_response", "Transferring Files");
        add("gui.computercraft.upload.no_response.msg", "Your computer has not used your transferred files. You may need to run the %s program and try again.");
        add("gui.computercraft.pocket_computer_overlay", "Pocket computer open. Press ESC to close.");

        // Config options
        addConfigEntry(ConfigSpec.computerSpaceLimit, "Computer space limit (bytes)");
        addConfigEntry(ConfigSpec.floppySpaceLimit, "Floppy Disk space limit (bytes)");
        addConfigEntry(ConfigSpec.uploadMaxSize, "File upload size limit (bytes)");
        addConfigEntry(ConfigSpec.maximumFilesOpen, "Maximum files open per computer");
        addConfigEntry(ConfigSpec.defaultComputerSettings, "Default Computer settings");
        addConfigEntry(ConfigSpec.logComputerErrors, "Log computer errors");
        addConfigEntry(ConfigSpec.commandRequireCreative, "Command computers require creative");
        addConfigEntry(ConfigSpec.disabledGenericMethods, "Disabled generic methods");

        addConfigGroup(ConfigSpec.serverSpec, "execution", "Execution");
        addConfigEntry(ConfigSpec.computerThreads, "Computer threads");
        addConfigEntry(ConfigSpec.maxMainGlobalTime, "Server tick global time limit");
        addConfigEntry(ConfigSpec.maxMainComputerTime, "Server tick computer time limit");

        addConfigGroup(ConfigSpec.serverSpec, "http", "HTTP");
        addConfigEntry(ConfigSpec.httpEnabled, "Enable the HTTP API");
        addConfigEntry(ConfigSpec.httpWebsocketEnabled, "Enable websockets");
        addConfigEntry(ConfigSpec.httpRules, "Allow/deny rules");
        addConfigEntry(ConfigSpec.httpMaxRequests, "Maximum concurrent requests");
        addConfigEntry(ConfigSpec.httpMaxWebsockets, "Maximum concurrent websockets");
        addConfigGroup(ConfigSpec.serverSpec, "http.bandwidth", "Bandwidth");
        addConfigEntry(ConfigSpec.httpDownloadBandwidth, "Global download limit");
        addConfigEntry(ConfigSpec.httpUploadBandwidth, "Global upload limit");

        addConfigGroup(ConfigSpec.serverSpec, "http.proxy", "Proxy");
        addConfigEntry(ConfigSpec.httpProxyHost, "Host name");
        addConfigEntry(ConfigSpec.httpProxyPort, "Port");
        addConfigEntry(ConfigSpec.httpProxyType, "Proxy type");

        addConfigGroup(ConfigSpec.serverSpec, "peripheral", "Peripherals");
        addConfigEntry(ConfigSpec.commandBlockEnabled, "Enable command block peripheral");
        addConfigEntry(ConfigSpec.modemRange, "Modem range (default)");
        addConfigEntry(ConfigSpec.modemHighAltitudeRange, "Modem range (high-altitude)");
        addConfigEntry(ConfigSpec.modemRangeDuringStorm, "Modem range (bad weather)");
        addConfigEntry(ConfigSpec.modemHighAltitudeRangeDuringStorm, "Modem range (high-altitude, bad weather)");
        addConfigEntry(ConfigSpec.maxNotesPerTick, "Maximum notes that a computer can play at once");
        addConfigEntry(ConfigSpec.monitorBandwidth, "Monitor bandwidth");

        addConfigGroup(ConfigSpec.serverSpec, "turtle", "Turtles");
        addConfigEntry(ConfigSpec.turtlesNeedFuel, "Enable fuel");
        addConfigEntry(ConfigSpec.turtleFuelLimit, "Turtle fuel limit");
        addConfigEntry(ConfigSpec.advancedTurtleFuelLimit, "Advanced Turtle fuel limit");
        addConfigEntry(ConfigSpec.turtlesCanPush, "Turtles can push entities");

        addConfigGroup(ConfigSpec.serverSpec, "term_sizes", "Terminal sizes");
        addConfigGroup(ConfigSpec.serverSpec, "term_sizes.computer", "Computer");
        addConfigEntry(ConfigSpec.computerTermWidth, "Terminal width");
        addConfigEntry(ConfigSpec.computerTermHeight, "Terminal height");
        addConfigGroup(ConfigSpec.serverSpec, "term_sizes.pocket_computer", "Pocket Computer");
        addConfigEntry(ConfigSpec.pocketTermWidth, "Terminal width");
        addConfigEntry(ConfigSpec.pocketTermHeight, "Terminal height");
        addConfigGroup(ConfigSpec.serverSpec, "term_sizes.monitor", "Monitor");
        addConfigEntry(ConfigSpec.monitorWidth, "Max monitor width");
        addConfigEntry(ConfigSpec.monitorHeight, "Max monitor height");

        addConfigEntry(ConfigSpec.monitorRenderer, "Monitor renderer");
        addConfigEntry(ConfigSpec.monitorDistance, "Monitor distance");
        addConfigEntry(ConfigSpec.uploadNagDelay, "Upload nag delay");
    }

    private Stream<String> getExpectedKeys(HolderLookup.Provider registries) {
        return Stream.of(
<<<<<<< HEAD
            BuiltInRegistries.BLOCK.holders()
                .filter(x -> x.key().location().getNamespace().equals(ComputerCraftAPI.MOD_ID))
                .map(x -> x.value().getDescriptionId()),
            BuiltInRegistries.ITEM.holders()
                .filter(x -> x.key().location().getNamespace().equals(ComputerCraftAPI.MOD_ID))
                .map(x -> x.value().getDescriptionId()),
            registries.lookupOrThrow(ITurtleUpgrade.REGISTRY).listElements().flatMap(x -> getTranslationKeys(x.value().getAdjective())),
            registries.lookupOrThrow(IPocketUpgrade.REGISTRY).listElements().flatMap(x -> getTranslationKeys(x.value().getAdjective())),
=======
            RegistryWrappers.BLOCKS.stream()
                .filter(x -> RegistryWrappers.BLOCKS.getKey(x).getNamespace().equals(ComputerCraftAPI.MOD_ID))
                .map(Block::getDescriptionId)
                // Exclude blocks that just reuse vanilla translations, such as the lectern.
                .filter(x -> !x.startsWith("block.minecraft.")),
            RegistryWrappers.ITEMS.stream()
                .filter(x -> RegistryWrappers.ITEMS.getKey(x).getNamespace().equals(ComputerCraftAPI.MOD_ID))
                .map(Item::getDescriptionId),
            turtleUpgrades.getGeneratedUpgrades().stream().map(UpgradeBase::getUnlocalisedAdjective),
            pocketUpgrades.getGeneratedUpgrades().stream().map(UpgradeBase::getUnlocalisedAdjective),
>>>>>>> d24984c1
            Metric.metrics().values().stream().map(x -> AggregatedMetric.TRANSLATION_PREFIX + x.name() + ".name"),
            ConfigSpec.serverSpec.entries().map(ConfigFile.Entry::translationKey),
            ConfigSpec.clientSpec.entries().map(ConfigFile.Entry::translationKey),
            ComputerSelector.options().values().stream().map(ComputerSelector.Option::translationKey)
        ).flatMap(x -> x);
    }

    private static Stream<String> getTranslationKeys(Component component) {
        if (component.getContents() instanceof TranslatableContents contents) return Stream.of(contents.getKey());

        return component.getSiblings().stream().flatMap(LanguageProvider::getTranslationKeys);
    }

    private void add(String id, String text) {
        Objects.requireNonNull(id, "id cannot be null");
        Objects.requireNonNull(text, "text cannot be null");

        if (translations.containsKey(id)) throw new IllegalArgumentException("Duplicate translation " + id);
        translations.put(id, text);
    }

    private void add(Item item, String text) {
        add(item.getDescriptionId(), text);
    }

    private void add(Metric metric, String text) {
        add(AggregatedMetric.TRANSLATION_PREFIX + metric.name() + ".name", text);
    }

    private void add(TagKey<Item> tag, String text) {
        add("tag.item." + tag.location().getNamespace() + "." + tag.location().getPath(), text);
    }

    private void addConfigGroup(ConfigFile spec, String path, String text) {
        var entry = spec.getEntry(path);
        if (!(entry instanceof ConfigFile.Group)) throw new IllegalArgumentException("Cannot find group " + path);
        addConfigEntry(entry, text);
    }

    private void addConfigEntry(ConfigFile.Entry value, String text) {
        add(value.translationKey(), text);
        add(value.translationKey() + ".tooltip", value.comment());
    }
}<|MERGE_RESOLUTION|>--- conflicted
+++ resolved
@@ -286,27 +286,16 @@
 
     private Stream<String> getExpectedKeys(HolderLookup.Provider registries) {
         return Stream.of(
-<<<<<<< HEAD
             BuiltInRegistries.BLOCK.holders()
                 .filter(x -> x.key().location().getNamespace().equals(ComputerCraftAPI.MOD_ID))
-                .map(x -> x.value().getDescriptionId()),
+                .map(x -> x.value().getDescriptionId())
+                // Exclude blocks that just reuse vanilla translations, such as the lectern.
+                .filter(x -> !x.startsWith("block.minecraft.")),
             BuiltInRegistries.ITEM.holders()
                 .filter(x -> x.key().location().getNamespace().equals(ComputerCraftAPI.MOD_ID))
                 .map(x -> x.value().getDescriptionId()),
             registries.lookupOrThrow(ITurtleUpgrade.REGISTRY).listElements().flatMap(x -> getTranslationKeys(x.value().getAdjective())),
             registries.lookupOrThrow(IPocketUpgrade.REGISTRY).listElements().flatMap(x -> getTranslationKeys(x.value().getAdjective())),
-=======
-            RegistryWrappers.BLOCKS.stream()
-                .filter(x -> RegistryWrappers.BLOCKS.getKey(x).getNamespace().equals(ComputerCraftAPI.MOD_ID))
-                .map(Block::getDescriptionId)
-                // Exclude blocks that just reuse vanilla translations, such as the lectern.
-                .filter(x -> !x.startsWith("block.minecraft.")),
-            RegistryWrappers.ITEMS.stream()
-                .filter(x -> RegistryWrappers.ITEMS.getKey(x).getNamespace().equals(ComputerCraftAPI.MOD_ID))
-                .map(Item::getDescriptionId),
-            turtleUpgrades.getGeneratedUpgrades().stream().map(UpgradeBase::getUnlocalisedAdjective),
-            pocketUpgrades.getGeneratedUpgrades().stream().map(UpgradeBase::getUnlocalisedAdjective),
->>>>>>> d24984c1
             Metric.metrics().values().stream().map(x -> AggregatedMetric.TRANSLATION_PREFIX + x.name() + ".name"),
             ConfigSpec.serverSpec.entries().map(ConfigFile.Entry::translationKey),
             ConfigSpec.clientSpec.entries().map(ConfigFile.Entry::translationKey),

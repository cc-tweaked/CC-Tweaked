--- conflicted
+++ resolved
@@ -85,29 +85,12 @@
      *
      * @param itemProperties Callback to register item properties.
      */
-<<<<<<< HEAD
-    public static void registerMainThread() {
-        registerItemProperty("state",
-            new UnclampedPropertyFunction((stack, world, player, random) -> ClientPocketComputers.get(stack).getState().ordinal()),
-=======
     public static void registerMainThread(RegisterItemProperty itemProperties) {
-        MenuScreens.<AbstractComputerMenu, ComputerScreen<AbstractComputerMenu>>register(ModRegistry.Menus.COMPUTER.get(), ComputerScreen::new);
-        MenuScreens.<AbstractComputerMenu, ComputerScreen<AbstractComputerMenu>>register(ModRegistry.Menus.POCKET_COMPUTER.get(), ComputerScreen::new);
-        MenuScreens.<AbstractComputerMenu, NoTermComputerScreen<AbstractComputerMenu>>register(ModRegistry.Menus.POCKET_COMPUTER_NO_TERM.get(), NoTermComputerScreen::new);
-        MenuScreens.register(ModRegistry.Menus.TURTLE.get(), TurtleScreen::new);
-
-        MenuScreens.register(ModRegistry.Menus.PRINTER.get(), PrinterScreen::new);
-        MenuScreens.register(ModRegistry.Menus.DISK_DRIVE.get(), DiskDriveScreen::new);
-        MenuScreens.register(ModRegistry.Menus.PRINTOUT.get(), PrintoutScreen::new);
-
-        MenuScreens.<ViewComputerMenu, ComputerScreen<ViewComputerMenu>>register(ModRegistry.Menus.VIEW_COMPUTER.get(), ComputerScreen::new);
-
         registerItemProperty(itemProperties, "state",
             new UnclampedPropertyFunction((stack, world, player, random) -> {
                 var computer = ClientPocketComputers.get(stack);
                 return (computer == null ? ComputerState.OFF : computer.getState()).ordinal();
             }),
->>>>>>> 57c72711
             ModRegistry.Items.POCKET_COMPUTER_NORMAL, ModRegistry.Items.POCKET_COMPUTER_ADVANCED
         );
         registerItemProperty(itemProperties, "coloured",

// SPDX-FileCopyrightText: 2021 The CC: Tweaked Developers
//
// SPDX-License-Identifier: MPL-2.0

package dan200.computercraft.client.gui.widgets;

import com.mojang.blaze3d.systems.RenderSystem;
import net.minecraft.ChatFormatting;
import net.minecraft.client.gui.GuiGraphics;
import net.minecraft.client.gui.components.Button;
import net.minecraft.client.gui.components.Tooltip;
import net.minecraft.network.chat.Component;
import net.minecraft.resources.ResourceLocation;

import javax.annotation.Nullable;
import java.util.function.IntSupplier;
import java.util.function.Supplier;

/**
 * Version of {@link net.minecraft.client.gui.components.ImageButton} which allows changing some properties
 * dynamically.
 */
public class DynamicImageButton extends Button {
    private final ResourceLocation texture;
    private final IntSupplier xTexStart;
    private final int yTexStart;
    private final int yDiffTex;
    private final int textureWidth;
    private final int textureHeight;
    private final Supplier<HintedMessage> message;

    public DynamicImageButton(
        int x, int y, int width, int height, int xTexStart, int yTexStart, int yDiffTex,
        ResourceLocation texture, int textureWidth, int textureHeight,
        OnPress onPress, HintedMessage message
    ) {
        this(
            x, y, width, height, () -> xTexStart, yTexStart, yDiffTex,
            texture, textureWidth, textureHeight,
            onPress, () -> message
        );
    }

    public DynamicImageButton(
        int x, int y, int width, int height, IntSupplier xTexStart, int yTexStart, int yDiffTex,
        ResourceLocation texture, int textureWidth, int textureHeight,
        OnPress onPress, Supplier<HintedMessage> message
    ) {
        super(x, y, width, height, Component.empty(), onPress, DEFAULT_NARRATION);
        this.textureWidth = textureWidth;
        this.textureHeight = textureHeight;
        this.xTexStart = xTexStart;
        this.yTexStart = yTexStart;
        this.yDiffTex = yDiffTex;
        this.texture = texture;
        this.message = message;
    }

    @Override
    public void renderWidget(GuiGraphics graphics, int mouseX, int mouseY, float partialTicks) {
        RenderSystem.enableBlend();
        RenderSystem.enableDepthTest();

        var yTex = yTexStart;
        if (isHoveredOrFocused()) yTex += yDiffTex;

        graphics.blit(texture, getX(), getY(), xTexStart.getAsInt(), yTex, width, height, textureWidth, textureHeight);
    }

    @Override
<<<<<<< HEAD
    public Component getMessage() {
        return message.get().message;
    }

    @Override
    public void render(GuiGraphics graphics, int mouseX, int mouseY, float partialTicks) {
        setTooltip(message.get().tooltip());
        super.render(graphics, mouseX, mouseY, partialTicks);
=======
    public void render(PoseStack stack, int mouseX, int mouseY, float partialTicks) {
        var message = this.message.get();
        setMessage(message.message());
        setTooltip(message.tooltip());
        super.render(stack, mouseX, mouseY, partialTicks);
>>>>>>> b6632c9e
    }

    public record HintedMessage(Component message, Tooltip tooltip) {
        public HintedMessage(Component message, @Nullable Component hint) {
            this(
                message,
                hint == null
                    ? Tooltip.create(message)
                    : Tooltip.create(Component.empty().append(message).append("\n").append(hint.copy().withStyle(ChatFormatting.GRAY)), hint)
            );
        }
    }
}<|MERGE_RESOLUTION|>--- conflicted
+++ resolved
@@ -68,22 +68,11 @@
     }
 
     @Override
-<<<<<<< HEAD
-    public Component getMessage() {
-        return message.get().message;
-    }
-
-    @Override
     public void render(GuiGraphics graphics, int mouseX, int mouseY, float partialTicks) {
-        setTooltip(message.get().tooltip());
-        super.render(graphics, mouseX, mouseY, partialTicks);
-=======
-    public void render(PoseStack stack, int mouseX, int mouseY, float partialTicks) {
         var message = this.message.get();
         setMessage(message.message());
         setTooltip(message.tooltip());
-        super.render(stack, mouseX, mouseY, partialTicks);
->>>>>>> b6632c9e
+        super.render(graphics, mouseX, mouseY, partialTicks);
     }
 
     public record HintedMessage(Component message, Tooltip tooltip) {

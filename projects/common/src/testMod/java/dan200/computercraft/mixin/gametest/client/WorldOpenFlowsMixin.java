--- conflicted
+++ resolved
@@ -22,14 +22,8 @@
      * @reason Makes it easier to run tests. We can switch to an @Inject if this becomes a problem.
      */
     @Overwrite
-<<<<<<< HEAD
-    @SuppressWarnings("UnusedMethod")
+    @SuppressWarnings("unused")
     private void askForBackup(LevelStorageSource.LevelStorageAccess access, boolean customised, Runnable load, Runnable cancel) {
         load.run();
-=======
-    @SuppressWarnings("unused")
-    private void askForBackup(Screen screen, String level, boolean customised, Runnable action) {
-        action.run();
->>>>>>> 209b1ddb
     }
 }
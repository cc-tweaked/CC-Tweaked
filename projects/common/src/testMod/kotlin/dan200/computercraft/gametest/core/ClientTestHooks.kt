--- conflicted
+++ resolved
@@ -14,10 +14,6 @@
 import net.minecraft.client.gui.screens.Screen
 import net.minecraft.client.gui.screens.TitleScreen
 import net.minecraft.client.tutorial.TutorialSteps
-<<<<<<< HEAD
-=======
-import net.minecraft.core.BlockPos
->>>>>>> f7a6aac6
 import net.minecraft.core.registries.Registries
 import net.minecraft.gametest.framework.*
 import net.minecraft.server.MinecraftServer
@@ -97,16 +93,9 @@
                 LEVEL_NAME,
                 LevelSettings("Test Level", GameType.CREATIVE, false, Difficulty.EASY, true, rules, WorldDataConfiguration.DEFAULT),
                 WorldOptions(WorldOptions.randomSeed(), false, false),
-<<<<<<< HEAD
-                {
-                    it.registryOrThrow(Registries.WORLD_PRESET).getHolderOrThrow(WorldPresets.FLAT).value()
-                        .createWorldDimensions()
-                },
+                { it.registryOrThrow(Registries.WORLD_PRESET).getOrThrow(WorldPresets.FLAT).createWorldDimensions() },
                 screen,
             )
-=======
-            ) { it.registryOrThrow(Registries.WORLD_PRESET).getOrThrow(WorldPresets.FLAT).createWorldDimensions() }
->>>>>>> f7a6aac6
         }
     }
 

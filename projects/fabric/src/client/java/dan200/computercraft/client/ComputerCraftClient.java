--- conflicted
+++ resolved
@@ -47,12 +47,8 @@
         ClientRegistry.register();
         ClientRegistry.registerTurtleModellers(FabricComputerCraftAPIClient::registerTurtleUpgradeModeller);
         ClientRegistry.registerItemColours(ColorProviderRegistry.ITEM::register);
-<<<<<<< HEAD
         ClientRegistry.registerMenuScreens(MenuScreens::register);
-        ClientRegistry.registerMainThread();
-=======
         ClientRegistry.registerMainThread(ItemProperties::register);
->>>>>>> 57c72711
 
         PreparableModelLoadingPlugin.register(CustomModelLoader::prepare, (state, context) -> {
             ClientRegistry.registerExtraModels(context::addModels);

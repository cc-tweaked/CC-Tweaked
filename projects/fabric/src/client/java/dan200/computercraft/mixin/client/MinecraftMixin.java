--- conflicted
+++ resolved
@@ -23,21 +23,9 @@
     @Final
     private ReloadableResourceManager resourceManager;
 
-<<<<<<< HEAD
     @Inject(method = "updateLevelInEngines", at = @At("HEAD"))
-    @SuppressWarnings("UnusedMethod")
+    @SuppressWarnings("unused")
     private void updateLevelInEngines(ClientLevel screen, CallbackInfo ci) {
-=======
-    @Inject(method = "clearLevel(Lnet/minecraft/client/gui/screens/Screen;)V", at = @At("HEAD"))
-    @SuppressWarnings("unused")
-    private void clearLevel(Screen screen, CallbackInfo ci) {
-        ClientHooks.onWorldUnload();
-    }
-
-    @Inject(method = "setLevel", at = @At("HEAD"))
-    @SuppressWarnings("unused")
-    private void setLevel(ClientLevel screen, CallbackInfo ci) {
->>>>>>> 209b1ddb
         ClientHooks.onWorldUnload();
     }
 
@@ -49,13 +37,8 @@
             ordinal = 0
         )
     )
-<<<<<<< HEAD
-    @SuppressWarnings("UnusedMethod")
+    @SuppressWarnings("unused")
     private void beforeInitialResourceReload(GameConfig gameConfig, CallbackInfo ci) {
-=======
-    @SuppressWarnings("unused")
-    public void beforeInitialResourceReload(GameConfig gameConfig, CallbackInfo ci) {
->>>>>>> 209b1ddb
         ClientRegistry.registerReloadListeners(resourceManager::registerReloadListener, (Minecraft) (Object) this);
     }
 }
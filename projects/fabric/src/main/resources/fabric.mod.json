{
    "schemaVersion": 1,
    "id": "computercraft",
    "name": "CC: Tweaked",
    "version": "${version}",
    "description": "CC: Tweaked is a fork of ComputerCraft, adding programmable computers, turtles and more to Minecraft.",
    "license": "ComputerCraft Public License (https://raw.githubusercontent.com/dan200/ComputerCraft/master/LICENSE)",
    "icon": "pack.png",
    "contact": {
        "homepage": "https://tweaked.cc/",
        "issues": "https://github.com/cc-tweaked/cc-tweaked/issues"
    },
    "authors": [
        "Daniel Ratcliffe",
        "Aaron Mills",
        "SquidDev"
    ],
    "environment": "*",
    "entrypoints": {
        "main": [
            "dan200.computercraft.shared.ComputerCraft::init"
        ],
        "client": [
            "dan200.computercraft.client.ComputerCraftClient::init"
        ],
        "fabric-datagen": [
            "dan200.computercraft.data.FabricDataGenerators"
        ],
        "jei_mod_plugin": [
            "dan200.computercraft.shared.integration.jei.JEIComputerCraft"
        ],
        "rei_client": [
            "dan200.computercraft.client.integration.rei.REIComputerCraft"
        ],
        "emi": [
            "dan200.computercraft.client.integration.emi.EMIComputerCraft"
        ]
    },
    "mixins": [
        "computercraft.mixins.json",
        "computercraft.fabric.mixins.json",
        {
            "config": "computercraft-client.mixins.json",
            "environment": "client"
        },
        {
            "config": "computercraft-client.fabric.mixins.json",
            "environment": "client"
        }
    ],
    "depends": {
        "fabricloader": ">=0.14.21",
<<<<<<< HEAD
        "fabric-api": ">=0.83.0",
        "minecraft": ">=1.20.1 <1.21"
=======
        "fabric-api": ">=0.86.1",
        "minecraft": ">=1.19.4 <1.20"
>>>>>>> b6632c9e
    },
    "accessWidener": "computercraft.accesswidener"
}<|MERGE_RESOLUTION|>--- conflicted
+++ resolved
@@ -50,13 +50,8 @@
     ],
     "depends": {
         "fabricloader": ">=0.14.21",
-<<<<<<< HEAD
-        "fabric-api": ">=0.83.0",
+        "fabric-api": ">=0.86.1",
         "minecraft": ">=1.20.1 <1.21"
-=======
-        "fabric-api": ">=0.86.1",
-        "minecraft": ">=1.19.4 <1.20"
->>>>>>> b6632c9e
     },
     "accessWidener": "computercraft.accesswidener"
 }
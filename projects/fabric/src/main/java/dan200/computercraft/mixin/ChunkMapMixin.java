--- conflicted
+++ resolved
@@ -23,15 +23,6 @@
     @Shadow
     ServerLevel level;
 
-<<<<<<< HEAD
-=======
-    @Inject(method = "playerLoadedChunk", at = @At("TAIL"))
-    @SuppressWarnings("unused")
-    private void onPlayerLoadedChunk(ServerPlayer player, MutableObject<ClientboundLevelChunkWithLightPacket> packetCache, LevelChunk chunk, CallbackInfo callback) {
-        CommonHooks.onChunkWatch(chunk, player);
-    }
-
->>>>>>> 209b1ddb
     @Inject(method = "updateChunkScheduling", at = @At("HEAD"))
     @SuppressWarnings("unused")
     private void onUpdateChunkScheduling(long chunkPos, int newLevel, @Nullable ChunkHolder holder, int oldLevel, CallbackInfoReturnable<ChunkHolder> callback) {

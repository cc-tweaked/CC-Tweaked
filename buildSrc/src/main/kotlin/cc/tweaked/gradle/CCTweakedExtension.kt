// SPDX-FileCopyrightText: 2022 The CC: Tweaked Developers
//
// SPDX-License-Identifier: MPL-2.0

package cc.tweaked.gradle

import net.ltgt.gradle.errorprone.CheckSeverity
import net.ltgt.gradle.errorprone.errorprone
import org.gradle.api.GradleException
import org.gradle.api.NamedDomainObjectProvider
import org.gradle.api.Project
import org.gradle.api.Task
import org.gradle.api.artifacts.Dependency
import org.gradle.api.attributes.TestSuiteType
import org.gradle.api.file.FileSystemOperations
import org.gradle.api.plugins.JavaPluginExtension
import org.gradle.api.provider.ListProperty
import org.gradle.api.provider.Provider
import org.gradle.api.provider.SetProperty
import org.gradle.api.reporting.ReportingExtension
import org.gradle.api.tasks.SourceSet
import org.gradle.api.tasks.bundling.Jar
import org.gradle.api.tasks.compile.JavaCompile
import org.gradle.api.tasks.javadoc.Javadoc
import org.gradle.configurationcache.extensions.capitalized
import org.gradle.language.base.plugins.LifecycleBasePlugin
import org.gradle.language.jvm.tasks.ProcessResources
import org.gradle.process.JavaForkOptions
import org.gradle.testing.jacoco.plugins.JacocoCoverageReport
import org.gradle.testing.jacoco.plugins.JacocoPluginExtension
import org.gradle.testing.jacoco.plugins.JacocoTaskExtension
import org.gradle.testing.jacoco.tasks.JacocoReport
import org.jetbrains.kotlin.gradle.dsl.KotlinProjectExtension
import org.jetbrains.kotlin.gradle.tasks.KotlinCompile
import java.io.File
import java.io.IOException
import java.net.URI
import java.util.regex.Pattern

abstract class CCTweakedExtension(
    private val project: Project,
    private val fs: FileSystemOperations,
) {
    /** Get the hash of the latest git commit. */
    val gitHash: Provider<String> = gitProvider(project, "<no git hash>") {
        ProcessHelpers.captureOut("git", "-C", project.rootProject.projectDir.absolutePath, "rev-parse", "HEAD").trim()
    }

    /** Get the current git branch. */
    val gitBranch: Provider<String> = gitProvider(project, "<no git branch>") {
        ProcessHelpers.captureOut("git", "-C", project.rootProject.projectDir.absolutePath, "rev-parse", "--abbrev-ref", "HEAD")
            .trim()
    }

    /** Get a list of all contributors to the project. */
    val gitContributors: Provider<List<String>> = gitProvider(project, listOf()) {
        ProcessHelpers.captureLines(
            "git", "-C", project.rootProject.projectDir.absolutePath, "shortlog", "-ns",
            "--group=author", "--group=trailer:co-authored-by", "HEAD",
        )
            .asSequence()
            .map {
                val matcher = COMMIT_COUNTS.matcher(it)
                matcher.find()
                matcher.group(1)
            }
            .filter { !IGNORED_USERS.contains(it) }
            .toList()
            .sortedWith(String.CASE_INSENSITIVE_ORDER)
    }

    /**
     * References to other sources
     */
    val sourceDirectories: SetProperty<SourceSetReference> = project.objects.setProperty(SourceSetReference::class.java)

    /**
     * Dependencies excluded from published artifacts.
     */
    private val excludedDeps: ListProperty<Dependency> = project.objects.listProperty(Dependency::class.java)

    /** All source sets referenced by this project. */
    val sourceSets = sourceDirectories.map { x -> x.map { it.sourceSet } }

    init {
        sourceDirectories.finalizeValueOnRead()
        excludedDeps.finalizeValueOnRead()
        project.afterEvaluate { sourceDirectories.disallowChanges() }
    }

    /**
     * Mark this project as consuming another project. Its [sourceDirectories] are added, allowing easier configuration
     * of run configurations and other tasks which consume sources/classes.
     */
    fun externalSources(project: Project) {
        val otherCct = project.extensions.getByType(CCTweakedExtension::class.java)
        for (sourceSet in otherCct.sourceDirectories.get()) {
            sourceDirectories.add(SourceSetReference(sourceSet.sourceSet, classes = sourceSet.classes, external = true))
        }
    }

    /**
     * Add a dependency on another project such that its sources and compiles are processed with this one.
     *
     * This is used when importing a common library into a loader-specific one, as we want to compile sources using
     * the loader-specific sources.
     */
    fun inlineProject(path: String) {
        val otherProject = project.evaluationDependsOn(path)
        val otherJava = otherProject.extensions.getByType(JavaPluginExtension::class.java)
        val main = otherJava.sourceSets.getByName("main")
        val client = otherJava.sourceSets.getByName("client")
        val testMod = otherJava.sourceSets.findByName("testMod")
        val testFixtures = otherJava.sourceSets.findByName("testFixtures")

        // Pull in sources from the other project.
        extendSourceSet(otherProject, main)
        extendSourceSet(otherProject, client)
        if (testMod != null) extendSourceSet(otherProject, testMod)
        if (testFixtures != null) extendSourceSet(otherProject, testFixtures)

        // The extra source-processing tasks should include these files too.
        project.tasks.named(main.javadocTaskName, Javadoc::class.java) { source(main.allJava, client.allJava) }
        project.tasks.named(main.sourcesJarTaskName, Jar::class.java) { from(main.allSource, client.allSource) }
        sourceDirectories.addAll(SourceSetReference.inline(main), SourceSetReference.inline(client))
    }

    /**
     * Extend a source set with files from another project.
     *
     * This actually extends the original compile tasks, as extending the source sets does not play well with IDEs.
     */
    private fun extendSourceSet(otherProject: Project, sourceSet: SourceSet) {
        project.tasks.named(sourceSet.compileJavaTaskName, JavaCompile::class.java) {
            dependsOn(otherProject.tasks.named(sourceSet.compileJavaTaskName)) // Avoid duplicate compile errors
            source(sourceSet.allJava)
        }

        project.tasks.named(sourceSet.processResourcesTaskName, ProcessResources::class.java) {
            from(sourceSet.resources)
        }

        // Also try to depend on Kotlin if it exists
        val kotlin = otherProject.extensions.findByType(KotlinProjectExtension::class.java)
        if (kotlin != null) {
            val compileKotlin = sourceSet.getCompileTaskName("kotlin")
            project.tasks.named(compileKotlin, KotlinCompile::class.java) {
                dependsOn(otherProject.tasks.named(compileKotlin))
                source(kotlin.sourceSets.getByName(sourceSet.name).kotlin)
            }
        }

        // If we're doing an IDE sync, add a fake dependency to ensure it's on the classpath.
        if (isIdeSync) project.dependencies.add(sourceSet.apiConfigurationName, sourceSet.output)
    }

    fun linters(@Suppress("UNUSED_PARAMETER") vararg unused: UseNamedArgs, minecraft: Boolean, loader: String?) {
        val java = project.extensions.getByType(JavaPluginExtension::class.java)
        val sourceSets = java.sourceSets

        project.dependencies.run { add("errorprone", project(mapOf("path" to ":lints"))) }
        sourceSets.all {
            val name = name
            project.tasks.named(compileJavaTaskName, JavaCompile::class.java) {
                options.errorprone {
                    // Only the main source set should run the side checker
                    check("SideChecker", if (minecraft && name == "main") CheckSeverity.DEFAULT else CheckSeverity.OFF)

                    // The MissingLoaderOverride check superseeds the MissingOverride one, so disable that.
                    if (loader != null) {
                        check("MissingOverride", CheckSeverity.OFF)
                        option("ModLoader", loader)
                    } else {
                        check("LoaderOverride", CheckSeverity.OFF)
                        check("MissingLoaderOverride", CheckSeverity.OFF)
                    }
                }
            }
        }
    }

    fun <T> jacoco(task: NamedDomainObjectProvider<T>) where T : Task, T : JavaForkOptions {
        val classDump = project.layout.buildDirectory.dir("jacocoClassDump/${task.name}")
        val reportTaskName = "jacoco${task.name.capitalized()}Report"

        val jacoco = project.extensions.getByType(JacocoPluginExtension::class.java)
        task.configure {
            finalizedBy(reportTaskName)

            doFirst("Clean class dump directory") { fs.delete { delete(classDump) } }

            jacoco.applyTo(this)
            extensions.configure(JacocoTaskExtension::class.java) {
                includes = listOf("dan200.computercraft.*")
                classDumpDir = classDump.get().asFile

                // Older versions of modlauncher don't include a protection domain (and thus no code
                // source). Jacoco skips such classes by default, so we need to explicitly include them.
                isIncludeNoLocationClasses = true
            }
        }

        project.tasks.register(reportTaskName, JacocoReport::class.java) {
            group = LifecycleBasePlugin.VERIFICATION_GROUP
            description = "Generates code coverage report for the ${task.name} task."

            executionData(task.get())
            classDirectories.from(classDump)

            // Don't want to use sourceSets(...) here as we have a custom class directory.
            for (ref in sourceSets.get()) sourceDirectories.from(ref.allSource.sourceDirectories)
        }

        project.extensions.configure(ReportingExtension::class.java) {
            reports.register("${task.name}CodeCoverageReport", JacocoCoverageReport::class.java) {
                testType.set(TestSuiteType.INTEGRATION_TEST)
            }
        }
    }

    /**
     * Download a file by creating a dummy Ivy repository.
     *
     * This should only be used for one-off downloads. Using a more conventional Ivy or Maven repository is preferred
     * where possible.
     */
    fun downloadFile(label: String, url: String): File {
<<<<<<< HEAD
        val url = URI(url)
        val path = File(url.path)

        project.repositories.ivy {
            name = label
            setUrl(URI(url.scheme, url.userInfo, url.host, url.port, path.parent, null, null))
=======
        val uri = URI(url)
        val path = File(uri.path)

        project.repositories.ivy {
            name = label
            setUrl(URI(uri.scheme, uri.userInfo, uri.host, uri.port, path.parent, null, null))
>>>>>>> 209b1ddb
            patternLayout {
                artifact("[artifact].[ext]")
            }
            metadataSources {
                artifact()
            }
            content {
                includeModule("cc.tweaked.internal", path.nameWithoutExtension)
            }
        }

        return project.configurations.detachedConfiguration(
            project.dependencies.create(
                mapOf(
                    "group" to "cc.tweaked.internal",
                    "name" to path.nameWithoutExtension,
                    "ext" to path.extension,
                ),
            ),
        ).resolve().single()
    }

    /**
     * Exclude a dependency from being published in Maven.
     */
    fun exclude(dep: Dependency) {
        excludedDeps.add(dep)
    }

    /**
     * Configure a [MavenDependencySpec].
     */
    fun configureExcludes(spec: MavenDependencySpec) {
        for (dep in excludedDeps.get()) spec.exclude(dep)
    }

    companion object {
        private val COMMIT_COUNTS = Pattern.compile("""^\s*[0-9]+\s+(.*)$""")
        private val IGNORED_USERS = setOf(
            "GitHub", "Daniel Ratcliffe", "Weblate",
        )

        private fun <T> gitProvider(project: Project, default: T, supplier: () -> T): Provider<T> {
            return project.provider {
                try {
                    supplier()
                } catch (e: IOException) {
                    project.logger.error("Cannot read Git repository: ${e.message}")
                    default
                } catch (e: GradleException) {
                    project.logger.error("Cannot read Git repository: ${e.message}")
                    default
                }
            }
        }

        private val isIdeSync: Boolean
            get() = java.lang.Boolean.parseBoolean(System.getProperty("idea.sync.active", "false"))
    }
}<|MERGE_RESOLUTION|>--- conflicted
+++ resolved
@@ -225,21 +225,12 @@
      * where possible.
      */
     fun downloadFile(label: String, url: String): File {
-<<<<<<< HEAD
-        val url = URI(url)
-        val path = File(url.path)
-
-        project.repositories.ivy {
-            name = label
-            setUrl(URI(url.scheme, url.userInfo, url.host, url.port, path.parent, null, null))
-=======
         val uri = URI(url)
         val path = File(uri.path)
 
         project.repositories.ivy {
             name = label
             setUrl(URI(uri.scheme, uri.userInfo, uri.host, uri.port, path.parent, null, null))
->>>>>>> 209b1ddb
             patternLayout {
                 artifact("[artifact].[ext]")
             }
